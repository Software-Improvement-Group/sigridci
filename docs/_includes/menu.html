--- conflicted
+++ resolved
@@ -35,18 +35,11 @@
         <a href="/capabilities/faq.html" class="page">Frequently Asked Questions</a>
         
         <div class="category">Reference</div>
-<<<<<<< HEAD
-        <a href="/sigridci/reference/technology-support.html" class="page">Technology support</a>
-        <a href="/sigridci/reference/client-script-usage.html" class="page">Sigrid CI options</a>
-        <a href="/sigridci/reference/analysis-scope-configuration.html" class="page">Scope configuration</a>
-        <a href="/sigridci/reference/sigrid-api-documentation.html" class="page">Sigrid REST API</a>
-        <a href="/sigridci/reference/release-notes.html" class="page">Release notes</a>
-=======
+        <a href="/reference/technology-support.html" class="page">Technology support</a>
         <a href="/reference/client-script-usage.html" class="page">Sigrid CI options</a>
-        <a href="/reference/sigrid-api-documentation.html" class="page">Sigrid REST API</a>
         <a href="/reference/analysis-scope-configuration.html" class="page">Scope configuration</a>
-        <a href="/reference/technology-support.html" class="page">Technology support</a>
->>>>>>> 758a6244
+        <a href="/reference/sigrid-api-documentation.html" class="page">Sigrid REST API</a>        
+        <a href="/reference/release-notes.html" class="page">Release notes</a>
     </div>
     
     <a href="https://sigrid-says.com" class="sigridLink">Access Sigrid</a>
