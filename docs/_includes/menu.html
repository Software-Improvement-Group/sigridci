<nav>
    <a href="/">
        <img src="/images/sigrid-logo-white.svg"></img>
    </a>
    
    <div class="toc">
        <div class="category">Getting started</div>
        <a href="/" class="page">Introduction</a>
        <a href="/getting-started/roles.html" class="page">Roles &amp; usage</a>
        <a href="/getting-started/approach.html" class="page">Our approach</a>
        
        <div class="category">Setting up Sigrid</div>
        <a href="/organization-integration/usermanagement.html" class="page">User management</a>
        <a href="/organization-integration/authentication-tokens.html" class="page">Authentication tokens</a>
        <a href="/organization-integration/metadata.html" class="page">Adding context using metadata</a>
        <a href="/organization-integration/systems.html" class="page">Mapping repositories to systems</a>
    
        <div class="category">Sigrid: Portfolio-level capabilities</div>
        <a href="/capabilities/portfolio-overview.html" class="page">Overview</a>
        <a href="/capabilities/portfolio-maintainability.html" class="page">Maintainability</a>
        
        <div class="category">Sigrid: System-level capabilities</div>
        <a href="/capabilities/system-overview.html" class="page">Overview</a>
        <a href="/capabilities/system-maintainability.html" class="page">Maintainability</a>
        <a href="/capabilities/system-delta-quality.html" class="page">Delta quality</a>
        <a href="/capabilities/objectives.html" class="page">Objectives</a>
        <a href="/capabilities/faq-security.html" class="page">Security</a>
        <a href="/capabilities/faq-architecture.html" class="page">Architecture Quality</a>
        
<<<<<<< HEAD
=======
        <div class="category">Setting up Sigrid</div>
        <a href="/organization-integration/onboarding-steps.html" class="page">How to set up Sigrid</a>
        <a href="/organization-integration/usermanagement.html" class="page">User management</a>
        <a href="/organization-integration/authentication-tokens.html" class="page">Authentication tokens</a>
        <a href="/organization-integration/metadata.html" class="page">Adding context using metadata</a>
        <a href="/organization-integration/systems.html" class="page">Mapping repositories to systems</a>
    
>>>>>>> fd7bfbc9
        <div class="category">Sigrid CI: Pipeline integration</div>
        <a href="/sigridci-integration/development-workflows.html" class="page">Sigrid CI &amp; development workflows</a>
        <a href="/sigridci-integration/github-actions.html" class="page">GitHub Actions</a>
        <a href="/sigridci-integration/gitlab.html" class="page">GitLab</a>
        <a href="/sigridci-integration/bitbucket-pipelines.html" class="page">Bitbucket Pipelines</a>
        <a href="/sigridci-integration/jenkins.html" class="page">Jenkins</a>
        <a href="/sigridci-integration/azure-devops.html" class="page">Azure DevOps</a>
        <a href="/sigridci-integration/teamcity.html" class="page">TeamCity</a>
        <a href="/sigridci-integration/mendix-teamserver.html" class="page">Mendix Team Server</a>
        <a href="/sigridci-integration/mendix-github-actions.html" class="page">Mendix on GitHub</a>
        <a href="/sigridci-integration/mendix-gitlab.html" class="page">Mendix on GitLab</a>
        <a href="/sigridci-integration/polarion.html" class="page">Siemens Polarion</a>
        <a href="/sigridci-integration/integration.html" class="page">Other environments</a>
        
        <div class="category">Reference</div>
        <a href="/reference/client-script-usage.html" class="page">Sigrid CI options</a>
        <a href="/reference/sigrid-api-documentation.html" class="page">Sigrid REST API</a>
        <a href="/reference/analysis-scope-configuration.html" class="page">Scope configuration</a>
        <a href="/reference/technology-support.html" class="page">Technology support</a>
        <a href="/reference/sig-quality-models.html" class="page">SIG Quality Model documentation</a> 
        <a href="/capabilities/faq.html" class="page">Frequently Asked Questions</a>
<<<<<<< HEAD
        <a href="/reference/sig-quality-models.html" class="page">SIG quality model documentation</a> 
        <a href="/reference/quick-start-guide-for-mendix-teamserver.html" class="page">Mendix QSM quick-start guide</a> 
=======
>>>>>>> fd7bfbc9
    </div>
    
    <a href="https://sigrid-says.com" class="sigridLink">Access Sigrid</a>
    
    <div class="footnote">
        <img src="/images/sig-logo-white.svg"></img>
        <a href="https://softwareimprovementgroup.com" target="_blank">&copy; 2023 Software Improvement Group</a>
        <a href="https://github.com/Software-Improvement-Group/sigridci" target="_blabnk">Contribute to this documentation on GitHub</a>
    </div>
</nav><|MERGE_RESOLUTION|>--- conflicted
+++ resolved
@@ -10,6 +10,7 @@
         <a href="/getting-started/approach.html" class="page">Our approach</a>
         
         <div class="category">Setting up Sigrid</div>
+        <a href="/organization-integration/onboarding-steps.html" class="page">How to set up Sigrid</a>
         <a href="/organization-integration/usermanagement.html" class="page">User management</a>
         <a href="/organization-integration/authentication-tokens.html" class="page">Authentication tokens</a>
         <a href="/organization-integration/metadata.html" class="page">Adding context using metadata</a>
@@ -26,17 +27,7 @@
         <a href="/capabilities/objectives.html" class="page">Objectives</a>
         <a href="/capabilities/faq-security.html" class="page">Security</a>
         <a href="/capabilities/faq-architecture.html" class="page">Architecture Quality</a>
-        
-<<<<<<< HEAD
-=======
-        <div class="category">Setting up Sigrid</div>
-        <a href="/organization-integration/onboarding-steps.html" class="page">How to set up Sigrid</a>
-        <a href="/organization-integration/usermanagement.html" class="page">User management</a>
-        <a href="/organization-integration/authentication-tokens.html" class="page">Authentication tokens</a>
-        <a href="/organization-integration/metadata.html" class="page">Adding context using metadata</a>
-        <a href="/organization-integration/systems.html" class="page">Mapping repositories to systems</a>
     
->>>>>>> fd7bfbc9
         <div class="category">Sigrid CI: Pipeline integration</div>
         <a href="/sigridci-integration/development-workflows.html" class="page">Sigrid CI &amp; development workflows</a>
         <a href="/sigridci-integration/github-actions.html" class="page">GitHub Actions</a>
@@ -57,12 +48,8 @@
         <a href="/reference/analysis-scope-configuration.html" class="page">Scope configuration</a>
         <a href="/reference/technology-support.html" class="page">Technology support</a>
         <a href="/reference/sig-quality-models.html" class="page">SIG Quality Model documentation</a> 
+        <a href="/reference/quick-start-for-mendix-teamserver.html" class="page">Mendix QSM quick-start guide</a> 
         <a href="/capabilities/faq.html" class="page">Frequently Asked Questions</a>
-<<<<<<< HEAD
-        <a href="/reference/sig-quality-models.html" class="page">SIG quality model documentation</a> 
-        <a href="/reference/quick-start-guide-for-mendix-teamserver.html" class="page">Mendix QSM quick-start guide</a> 
-=======
->>>>>>> fd7bfbc9
     </div>
     
     <a href="https://sigrid-says.com" class="sigridLink">Access Sigrid</a>
