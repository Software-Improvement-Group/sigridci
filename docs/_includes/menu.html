<nav>
    <a href="/">
        <img src="/images/sigrid-logo-white.svg"></img>
    </a>
    
    <div class="toc">
        <div class="category">Getting started</div>
        <a href="/" class="page">Introduction</a>
        <a href="/getting-started/roles.html" class="page">Roles &amp; usage</a>
        <a href="/getting-started/approach.html" class="page">Our approach</a>
        
        <div class="category">Setting up Sigrid</div>
        <a href="/organization-integration/onboarding-steps.html" class="page">How to set up Sigrid</a>
        <a href="/organization-integration/usermanagement.html" class="page">User management</a>
        <a href="/organization-integration/authentication-tokens.html" class="page">Authentication tokens</a>
        <a href="/organization-integration/metadata.html" class="page">Adding context using metadata</a>
        <a href="/organization-integration/systems.html" class="page">Mapping repositories to systems</a>
    
        <div class="category">Sigrid: Portfolio-level capabilities</div>
        <a href="/capabilities/portfolio-overview.html" class="page">Overview</a>
        <a href="/capabilities/portfolio-maintainability.html" class="page">Maintainability</a>
        
        <div class="category">Sigrid: System-level capabilities</div>
        <a href="/capabilities/system-overview.html" class="page">Overview</a>
        <a href="/capabilities/system-maintainability.html" class="page">Maintainability</a>
        <a href="/capabilities/system-delta-quality.html" class="page">Delta quality</a>
        <a href="/capabilities/architecture-quality.html" class="page">Architecture Quality</a>
<<<<<<< HEAD
        <a href="/capabilities/system-security.html" class="page">Security</a>
        <a href="/capabilities/faq-security.html" class="page">FAQ Security</a>
         <a href="/capabilities/objectives.html" class="page">Objectives</a>

        
=======
        
        <div class="category">Workflows</div>
        <a href="/workflows/developer.html" class="page">For developers</a>
        <a href="/workflows/product-owner.html" class="page">For product owners</a>
    
>>>>>>> 553265aa
        <div class="category">Sigrid CI: Pipeline integration</div>
        <a href="/sigridci-integration/development-workflows.html" class="page">Sigrid CI &amp; development workflows</a>
        <a href="/sigridci-integration/github-actions.html" class="page">GitHub Actions</a>
        <a href="/sigridci-integration/gitlab.html" class="page">GitLab</a>
        <a href="/sigridci-integration/bitbucket-pipelines.html" class="page">Bitbucket Pipelines</a>
        <a href="/sigridci-integration/jenkins.html" class="page">Jenkins</a>
        <a href="/sigridci-integration/azure-devops.html" class="page">Azure DevOps</a>
        <a href="/sigridci-integration/teamcity.html" class="page">TeamCity</a>
        <a href="/sigridci-integration/mendix-teamserver.html" class="page">Mendix Team Server</a>
        <a href="/sigridci-integration/mendix-github-actions.html" class="page">Mendix on GitHub</a>
        <a href="/sigridci-integration/mendix-gitlab.html" class="page">Mendix on GitLab</a>
        <a href="/sigridci-integration/polarion.html" class="page">Siemens Polarion</a>
        <a href="/sigridci-integration/integration.html" class="page">Other environments</a>
        
        <div class="category">Reference</div>
        <a href="/reference/technology-support.html" class="page">Technology support</a>
        <a href="/reference/release-notes.html" class="page">Release notes</a>
        <a href="/reference/client-script-usage.html" class="page">Sigrid CI options</a>
        <a href="/reference/analysis-scope-configuration.html" class="page">Scope configuration</a>
        <a href="/reference/sigrid-api-documentation.html" class="page">Sigrid REST API</a>        
        <a href="/reference/sig-quality-models.html" class="page">SIG Quality Model documentation</a> 
        <a href="/reference/quick-start-for-mendix-teamserver.html" class="page">Mendix QSM quick-start guide</a> 
        <a href="/capabilities/faq.html" class="page">Frequently Asked Questions</a>
    </div>
    
    <a href="https://sigrid-says.com" class="sigridLink">Access Sigrid</a>
    
    <div class="footnote">
        <img src="/images/sig-logo-white.svg"></img>
        <a href="https://softwareimprovementgroup.com" target="_blank">&copy; 2023 Software Improvement Group</a>
        <a href="https://github.com/Software-Improvement-Group/sigridci" target="_blabnk">Contribute to this documentation on GitHub</a>
        <a href="https://www.softwareimprovementgroup.com/wp-content/uploads/SIG_SigridTermsOfUseConfidentiality.pdf" target="_blank">Terms of use</a>
        <a href="https://www.softwareimprovementgroup.com/wp-content/uploads/SIG_Sigrid_Privacy_Statement.pdf" target="_blank">Privacy statement</a>
    </div>
</nav><|MERGE_RESOLUTION|>--- conflicted
+++ resolved
@@ -25,19 +25,14 @@
         <a href="/capabilities/system-maintainability.html" class="page">Maintainability</a>
         <a href="/capabilities/system-delta-quality.html" class="page">Delta quality</a>
         <a href="/capabilities/architecture-quality.html" class="page">Architecture Quality</a>
-<<<<<<< HEAD
         <a href="/capabilities/system-security.html" class="page">Security</a>
         <a href="/capabilities/faq-security.html" class="page">FAQ Security</a>
-         <a href="/capabilities/objectives.html" class="page">Objectives</a>
-
-        
-=======
+        <a href="/capabilities/objectives.html" class="page">Objectives</a>
         
         <div class="category">Workflows</div>
         <a href="/workflows/developer.html" class="page">For developers</a>
         <a href="/workflows/product-owner.html" class="page">For product owners</a>
     
->>>>>>> 553265aa
         <div class="category">Sigrid CI: Pipeline integration</div>
         <a href="/sigridci-integration/development-workflows.html" class="page">Sigrid CI &amp; development workflows</a>
         <a href="/sigridci-integration/github-actions.html" class="page">GitHub Actions</a>
