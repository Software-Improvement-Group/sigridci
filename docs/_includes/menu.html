--- conflicted
+++ resolved
@@ -39,16 +39,11 @@
         </div>
         
         <div class="category">Workflows</div>
-<<<<<<< HEAD
         <div class="pages">
+            <a href="/workflows/architect.html" class="page">For (enterprise) architects</a>
             <a href="/workflows/developer.html" class="page">For developers</a>
             <a href="/workflows/product-owner.html" class="page">For product owners</a>
         </div>
-=======
-        <a href="/workflows/developer.html" class="page">For developers</a>
-        <a href="/workflows/product-owner.html" class="page">For product owners</a>
-        <a href="/workflows/architect.html" class="page">For enterprise architects</a>
->>>>>>> 13c9a0fd
     
         <div class="category">Sigrid CI: Pipeline integration</div>
         <div class="pages">
