html, body {	
    background-color: #F0F3F8;
    margin: 0px;
    padding: 0px;
    height: 100%;
}

body, td, th {
    font-family: "Roboto";
    font-size: 16px;
    color: #212c3c;
    line-height: 1.8;
}

a {
    color: #038096;
    text-decoration: none;
}

a:hover {
    color: #04ABC8;
    text-decoration: none;
}

h1 {
    color: #233347;
    font-size: 30px;
}

h2 {
    font-size: 22px;
    color: #334E68;
    margin: 30px 0px 0px 0px;
}

h3 {
    font-size: 18px;
    color: #334E68;
    margin: 30px 0px 0px 0px;
}

.container {
    display: flex;
    min-height: 100%;
}

.container nav {
    flex: 0 0 280px;
    background-color: #233347;
    padding: 30px 20px 30px 20px;
    box-shadow: 1px 0px 5px #687483;
}

.container nav img.logo {
    display: block;
    margin-left: 24px;
    max-width: 80px;
    margin-bottom: 40px;
}

.container nav .toc {
    padding-bottom: 36px;
}

.container nav .toc a, .container nav .toc .category {
    display: block;
    color: #ffffff;
    padding: 4px 8px 4px 8px;
}

.container nav .toc .category {
    color: #DFC101;
    cursor: pointer;
    padding-left: 24px;
}

.container nav .toc .category:not(.currentCategoryHeader) {
    background-image: url("/images/arrow-right.svg");
    background-repeat: no-repeat;
    background-position: left;
    background-size: 12px;
}

.container nav .toc .currentCategoryHeader {
    background-image: url("/images/arrow-down.svg");
    background-repeat: no-repeat;
    background-position: left;
    background-size: 12px;
}

.container nav .pages {
    display: none;
}

.container nav .toc a.page {
    padding-left: 30px;
    font-size: 12px;
}

.container nav .toc a.subPage {
    padding-left: 50px !important;
    font-size: 12px !important;
}

.container nav .currentCategory {
    display: block;
}

.container nav .toc a:hover, .toc .currentPage, nav .sigridLink:hover {
    background-color: rgba(255, 255, 255, 0.2);
}

.container nav .sigridLink {
    display: block;
    color: #DFC101;
    border: 1px solid #DFC101;
    padding: 4px;
    margin: 0px auto 16px auto;
    text-align: center;
    width: 170px;
    border-radius: 4px;
    font-size: 14px;
}

.container nav .footnote {
    margin-top: 36px;
}

.container nav .footnote a {
    display: block;
    margin-bottom: 4px;
    font-size: 10px;
    color: #ffffff;
}

.container nav .footnote img {
    display: block;
    width: 50px;
    margin-bottom: 16px;
    margin-left: 0px;
}

article {
    flex: 1 1 auto;
    padding: 78px 80px 30px 80px;
    max-width: 850px;
}

article img, article iframe {
    border: 1px solid #E0E3E7;
    display: block;
    margin-left: auto;
    margin-right: auto;
    box-shadow: 1px 1px 3px #687483;
}

article img.inline {
    display: inline-block;
    width: 25px;
}

article .sectionLink {
    cursor: pointer;
    display: inline-block;
    margin-left: 16px;
    width: 16px;
    height: 16px;
    background-image: url("/images/link.svg");
    background-size: 16px 16px;
}

pre {
    display: block;
    max-width: 800px;
    overflow-x: scroll;
    line-height: 1.5;
    font-size: 12px;
    background-color: #d9e1eb;
    color: #576975;
    padding: 16px;
<<<<<<< HEAD
    border: 1px solid #233347;
    border-radius: 4px;
    box-shadow: 1px 1px 5px #687483;
=======
    box-shadow: 1px 1px 3px #687483;
>>>>>>> be60420a
    font-family: "Menlo", monospace;
    margin-left: auto;
    margin-right: auto;
}

table {
    border-collapse: collapse;
}

tr {
    border-bottom: 1px dotted #687483;
    background-color: #ffffff;
}

thead tr {
    background-color: #233347;
}

th {
    color: #ffffff;
    text-align: left;
}

td, th {
    min-width: 60px;
    padding: 4px 8px 4px 8px;
    font-size: 14px;
}

sig-toc {
    display: block;
<<<<<<< HEAD
    width: 700px;
    border: 1px solid #233347;
    border-radius: 4px;
    box-shadow: 1px 1px 5px #687483;
    background-color: #E0E3E7;
=======
    width: 800px;
    box-shadow: 1px 1px 3px #687483;
    background-color: #eceef1;
>>>>>>> be60420a
    padding: 16px;
    font-size: 12px;
}

sig-toc ul {
    margin: 8px 0px 0px 0px;
    padding-left: 0px;
    list-style-type: none;
}

sig-toc .h3 {
    margin-left: 30px;
}

sig-toc .h4 {
    margin-left: 60px;
}

.searchForm {
    margin-bottom: 16px;
}

.searchForm img {
    position: absolute;
    margin: 3px 0px 0px 28px;
}

.searchForm input[type=text] {
    width: 180px;
    border-radius: 4px;
    border: none;
    margin-left: 24px;
    padding: 6px 4px 6px 32px;
}

.awesomplete li {
    background-color: #FFFFFF;
    padding: 4px;
    border-top: 1px solid #E0E3E7;
    font-size: 14px;
    width: 500px;
    position: absolute;
    z-index: 2;
}<|MERGE_RESOLUTION|>--- conflicted
+++ resolved
@@ -178,13 +178,8 @@
     background-color: #d9e1eb;
     color: #576975;
     padding: 16px;
-<<<<<<< HEAD
-    border: 1px solid #233347;
     border-radius: 4px;
-    box-shadow: 1px 1px 5px #687483;
-=======
-    box-shadow: 1px 1px 3px #687483;
->>>>>>> be60420a
+    box-shadow: 1px 1px 3px #687483;
     font-family: "Menlo", monospace;
     margin-left: auto;
     margin-right: auto;
@@ -216,17 +211,9 @@
 
 sig-toc {
     display: block;
-<<<<<<< HEAD
-    width: 700px;
-    border: 1px solid #233347;
-    border-radius: 4px;
-    box-shadow: 1px 1px 5px #687483;
-    background-color: #E0E3E7;
-=======
     width: 800px;
     box-shadow: 1px 1px 3px #687483;
     background-color: #eceef1;
->>>>>>> be60420a
     padding: 16px;
     font-size: 12px;
 }
@@ -270,4 +257,5 @@
     width: 500px;
     position: absolute;
     z-index: 2;
+    box-shadow: 1px 1px 3px #687483;
 }