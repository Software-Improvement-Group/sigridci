--- conflicted
+++ resolved
@@ -46,13 +46,8 @@
   imageRegistry: "571600876202.dkr.ecr.eu-central-1.amazonaws.com/softwareimprovementgroup"
   # Needed because AWS ECR registry is private:
   imagePullSecrets:
-<<<<<<< HEAD
-    - name: "Name of kubernetes secret which holds AWS(571600876202) access credentials"
+    - name: "Name of kubernetes secret which holds AWS (account: 571600876202) access credentials"
   # Needed because pod needs to authenticate with AWS ECR registry to pull images:
-=======
-    - name: "Name of kubernetes secret which holds AWS (account: 571600876202) access credentials"
-  # Needed because pod needs to authenticate with AWS ECR repository to pull images:
->>>>>>> 0a895c28
 ```
 
 The Helm chart gives precedence to the values for registry and repository set specifically for each
