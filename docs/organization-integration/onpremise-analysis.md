--- conflicted
+++ resolved
@@ -45,20 +45,6 @@
     # These are all environment variables. For defaults, see the table below.
     # Note that typically, all environment variables marked as "shared" in the table
     # below would be set globally in the CI/CD environment:
-<<<<<<< HEAD
-    CUSTOMER: company_name
-    SYSTEM: $CI_PROJECT_NAME
-    POSTGRES_HOST_AND_PORT: some-host:5432
-    POSTGRES_PASS: secret
-    SIGRID_DB: sigriddb
-    SIGRID_URL: 'https://sigrid.my-company.com'
-    S3_ENDPOINT: 'https://minio.my-company.com'
-    S3_BUCKET: some-bucket
-    AWS_ACCESS_KEY_ID: some-id
-    AWS_SECRET_ACCESS_KEY: also-secret
-    AWS_REGION: us-east-1
-    SIGRID_SOURCES_REGISTRATION_ID: gitlab-onprem
-=======
     CUSTOMER: "company_name"
     SYSTEM: "$CI_PROJECT_NAME"
     SIGRID_URL: "https://sigrid.my-company.com"
@@ -68,9 +54,7 @@
     AWS_ACCESS_KEY_ID: "some-id"
     AWS_SECRET_ACCESS_KEY: "also-secret"
     AWS_REGION: "us-east-1"
-    TARGET_QUALITY: 3.5
     SIGRID_SOURCES_REGISTRATION_ID: "gitlab-onprem"
->>>>>>> da363ff1
   script:
     - "run-analyzers --publish"
 ```
@@ -105,22 +89,6 @@
   environment (often called "secrets").
 - Non-shared: these typically differ across projects.
 
-<<<<<<< HEAD
-| Variable                       | Shared? | Default   |
-|--------------------------------|---------|-----------|
-| CUSTOMER                       | Yes     |           |
-| SYSTEM                         | No      |           |
-| POSTGRES_HOST_AND_PORT         | Yes     |           |
-| POSTGRES_PASS                  | Yes     |           |
-| SIGRID_DB                      | Yes     | sigriddb  |
-| SIGRID_URL                     | Yes     |           |
-| S3_ENDPOINT                    | Yes     | (AWS)     |
-| S3_BUCKET                      | Yes     |           |
-| AWS_ACCESS_KEY_ID              | Yes     |           |
-| AWS_SECRET_ACCESS_KEY          | Yes     |           |
-| AWS_REGION                     | Yes     | us-east-1 |
-| SIGRID_SOURCES_REGISTRATION_ID | Yes     |           |
-=======
 | Variable                    | Shared? | Default   |
 |-----------------------------|---------|-----------|
 | CUSTOMER                    | Yes     |           |
@@ -134,7 +102,6 @@
 | AWS_REGION                  | Yes     | us-east-1 |
 | TARGET_QUALITY              | No      | 3.5       |
 | SIGRID_SOURCES_REGISTRATION_ID | Yes     | (auto)    |
->>>>>>> da363ff1
 
 Notes:
 - `CUSTOMER`: this is the name of the Sigrid tenant as set in Sigrid's Helm chart when Sigrid was
