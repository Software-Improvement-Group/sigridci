# Guidelines for healthy use of Open Source

<!-- 
- TODOs 
  - consider how to use context/meta-information to refine policies?
  - Check that the benchmark risk categories and the guidance for producers should be consistent with the methodology & guidelines: so same scales etc.
  - Make sure we are aligned with DPA v4! (can we refer to it?)
  - and with the guidance for producers
  - we have to explicitly address: what if we did not reach 4 stars -> then look at the underlying measurements
  - check consistent usage of the term third party library (marco: open-source dependency)
  - check that we cross-reference all sections
  - create an overall flow chart?
  - comments marijn:
    - Bijvoorbeeld: volgens kan er 1 job zijn voor 'replacing an existing library or using a new one' waarbij het enige verschil is dat je voor het 'replacement' scenario moet checken waar je de oude lib gebruikt en hoe de interface van de nieuwe anders is. OK; ik denk dat ik replacing houdt, en verwijs naar adopting
    - Ander voorbeeld: in 'updating a library' staat min of meer dezelfde checklist als bij 'adopting a library'
    voorstel: bij updating, verwijs naar de checklist in 'adopting' (of een aparte 'review' sectie)
    - Nog iets: onder het kopje 'When a library does not support requirements' staan redenen om een library te vervangen die allemaal los staan van OSH, maar die ook weer terugkomen on Vervolgens staat onder 'Replacing a library' een aantal redenen om te replacen die wel weer aan OSH vast zitten. Volgens mij is er eigenlijk 1 flow die neerkomt op 'Ik ben niet blij met mijn library vanwege whatever, dan 1) update 1a) pull request of issue aanmaken bij maintainer (noemen we nu nog niet) 2) vervangen 3) (if all else fails) adopteren.
    - Nog iets: in 'How to improve portfolio and system-level OSH' kunnen we volgens mij op een hoger niveau blijven. Nu beschrijven we daar bepaalde details die ook terugkomen in de 'Handling....' secties.
  - [Marco]: I feel the text in "Structure and overview" and #### Be equipped for healthy open source usage can be merged. I find the text above that introduces this list very... informal, but at the same time not straightforward to understand.
-->

<!-- > NOTE for internal use: This document is a collection of the knowledge that we have accumulated within SIG on the best practices for achieving Open Source Health. Its purpose within SIG is to have all this knowledge documented in one place, such that we have a shared base as consultants, and also a document that we can share with customers that are in search of concrete advice on how to get things in place for healthy open source usage.  -->

<sig-toc></sig-toc>

## Introduction

The purpose of this document is to provide concrete and actionable guidelines, hints and tips on how to achieve healthy use of third party libraries and frameworks in your application.
This covers how to get started, how to stay in control, and how to act when health deteriorates.
Where applicable, we explain how Sigrid can be used to achieve this.

### Structure and overview

The guidelines and best practices have been structured based on 'jobs to be done': the idea is to look at the actual tasks that stakeholders need to perform, and provide them with help to do those tasks. Jobs can embed, or refer to, other jobs.

These jobs have been grouped in three categories:

1. General guidelines for healthy open source usage in development. They help to get started, and may need to be revisited or updated on a regular basis.
2. The various tasks that are needed to ensure continued health of libraries (note that even when application code is not actively maintained for a while, the health of open source libraries may diminish!).
3. A set of practical tasks in handling libraries as a developer.

#### Be equipped for healthy open source usage
1. [Define OSH-related policies](#1-define-osh-related-policies-for-development)
2. [How to improve portfolio and system-level OSH](#2-how-to-improve-portfolio-and-system-level-osh)
3. [General guidelines for your application development](#3-general-guidelines-for-your-application-development)

#### Ensuring your open source stays healthy
4. [Scan the software for issues](#4-scan-the-software-for-health-issues)
5. [Handling vulnerabilities](#5-handling-vulnerabilities)
6. [Handling license issues](#6-handling-license-issues)
7. [Handling lack of freshness](#7-handling-lack-of-freshness)
8. [Handling lack of activity](#8-handling-lack-of-activity)

#### Handling libraries
9. [Updating a library](#9-updating-a-library)
10.  [Selecting a new library](#10-selecting-a-new-library)
11.  [When a library does not meet the requirements](#11-when-a-library-does-not-meet-requirements)

<<<<<<< HEAD

---
**A word of caution:** _The guidelines and steps that follow are intended to be helpful in making decisions and taking proper actions. Since every application context is unique, these guidelines and steps should never replace logical thinking, taking your unique situation into account!_

---

=======
<aside>
A word of caution: The guidelines and steps that follow are intended to be helpful in making decisions and taking proper actions; since every application context is unique, these guidelines and steps should never replace logical thinking, taking your unique situation into account!
</aside>
>>>>>>> 072cfd8a

### About the SIG Open Source Health (OSH) model
The SIG Open Source Health model is described here in the documentation: [OSH guidance for producers](../reference/quality-model-documents/open-source-health.md).

<!-- And more internal details for SIG are here (since some proprietary info):
- Wiki page ["How to interpret OSH findings" wikipage](https://softwareimprovementgroup.atlassian.net/wiki/spaces/SSM/pages/50317951024/How+to+interpret+Open-Source+health+findings).
  > Is this now redundant?
- Wiki page ["OSH quality model" wiki page](https://softwareimprovementgroup.atlassian.net/wiki/spaces/DEL/pages/50594021377/Open+Source+Health+Quality+Model).  -->


## Be equipped for healthy open source usage

This section prescribes a typical way of working for ensuring healthy open source usage. In specific situations, you may adapt this approach, but it is best to follow a comply-or-explain approach.


### 1. Define OSH related policies for development
There are a number of policies on how to address open source libraries during development. For most of these policies, minimal requirements should be set for all teams. Individual teams may agree on more stringent rules.

1. _Define the usage of a package manager_: choose the package manager(s) to be used, at least per system, preferably shared across the organization. Depending on the technologies that are used, you may need multiple package managers.
   - The package managers need to be integrated in your CI/CD pipeline.
2. _Set the thresholds for library risks_ that are (not) acceptable: this is applicable to all types of risks. Set these goals in the [Sigrid objectives](../capabilities/portfolio-objectives.md). We advise the following objectives:
   - _No library vulnerabilities_: having vulnerabilities of medium or higher risk is generally not acceptable as a goal, and since there are relatively few low-risk vulnerabilities in practice, a 'clean sweep' of all vulnerabilities is preferred.
   - _No unacceptable licenses_; for a typical context this means no licenses that come with obligations or restrictions for commercial usage (see the [OSH Guidelines for producers](../reference/quality-model-documents/open-source-health.md) for more details.). In Sigrid these are classified as medium or high risk, and include licenses such as AGPL, GPL, CC-BY-NC, etc.
   - _Ensure overall OSH quality rating is 4.0 stars or more_ 
3. _Define how frequently to check for risks_ such as vulnerabilities and other risks. We suggest checking with every pull/merge request if possible, but at least daily for vulnerabilities and quarterly for other OSH risks. See section [4. Scan the software for health issues](#4-scan-the-software-for-health-issues) for more details. 
4. _Define how fast new vulnerabilities have to be resolved_; this will depend on the criticality. See the section on [Handling vulnerabilities](#5-handling-vulnerabilities) for details.
5. _Declare which libraries should not be checked_
   - This is useful when a library has properties that cause Sigrid to signal a risk, but that risk is a false positive. 
   - Create an _ignore-list_. This list requires CISO approval. The ignore-list must be reviewed regularly (a few times per year): define when this review will happen.
   - Do note that if a library is put on the ignore-list since the reported vulnerability-list is a false positive, that does not necessarily mean that other types of risk should be ignored as well.
6. Optionally: _Define a shared permitted-list_: it can be useful (and in some organizations required) to have a shared list of libraries that are permitted. 
  - This list can have an advisory role, functioning as a list of libraries that have already been checked, and are likely already in use. It can also have the role of a clearance list, where developers have only permission to use libraries from the permitted-list, and must seek approval for libraries that are not on that list. An in-house package repository mirror can help enforce this permitted-list.
  - For determining whether to include libraries, see the criteria defined in the section [10. Selecting a new library](#10-selecting-a-new-library).


### 2. How to improve portfolio and system-level OSH
Especially for a new Sigrid, at the system and portfolio level there can be an abundance of OSH related issues that need to be fixed; this section provides some advice on how to tackle all those jobs incrementally, starting with the most critical and high-ROI topics first. Sigrid is designed specifically to help you focus on the highest priority issues.

1. In case no package manager is used, or it is not used for all libraries or all technologies, start with moving all libraries under control of a package manager. This will make all other improvement steps easier, faster, and less error-prone.
2. The next step is to focus on vulnerabilities, since these threaten your application security in the short term:
   - Start with a quick threat analysis to prioritize the systems that are most risk-prone: in particular business-critical systems with the most privacy-sensitive data or transactions should be at the top of this list.
   - Focus on removing all critical and high risk vulnerabilities first, continue with the remaining vulnerabilities.
3. Consider legal risks due to unacceptable licenses:
   - The highest priority are libraries that are used in an application without the proper permissions. For example libraries that do not allow commercial use (if you are a commercial organization). Some of those require paying a license fee, which is the most straightforward means of addressing the issue.
   - A next category to consider are copy-left licenses, which typically do require the application that uses those libraries to be distributed with the same license (and e.g. also made open-source). Depending on your situation, such libraries should be marked as a legal risk.
   - The main way of addressing legal risk due to unacceptable licenses is by replacing the library with another one.
4. For other properties: 
   - investigate the risks of heavily outdated and perhaps no longer maintained libraries: look at the product lifecycle, end-of-support date and maintenance activity to verify that there is a real need for replacing the library.
   - Do an impact analysis and plan the needed effort to mitigate the risks. This can be -a series of- updates, or complete replacement of a library. 
   - ​​Open source libraries can be compared in terms of activity on tools like [https://www.openhub.net/](https://www.openhub.net/)​
   - Looking at the bug reports of inactive libraries, and the fixed bugs or improvements of outdated libraries can give good information of the relevance of updating.

When many libraries require (major) version updates, the level of test coverage of a system can be used as an additional factor for prioritization: systems with high test coverage have a lower risk of running into defects due to incompatible updates.  
  

### 3. General guidelines for your application development

There are a number of topics to consider that are not directly related to the libraries themselves, but to the way you organize the development of the application itself.
The following guidelines should be considered as compliance rules for framework and library management:​

#### Keep application source code separate from frameworks/libraries​.
1. _Do not change the source code of used frameworks/libraries_: depending on the technology used, you often do not need source code at all, but will use binaries of the libraries. Changing the source code prevents you from updating later on. In effect, you will have taken on maintenance of the entire library. If you want to fix a bug or add a feature to a library, try to contribute them to the open-source project directly so that anyone can benefit.
2. _Only a single version of each library or framework​ should be used directly_: Also, do not have copies of the same library installed. It may well be that one or more of your libraries is importing another version of the same library that your application uses; such indirect use is mostly out of scope.
<!--  This discussion is perhaps too detailed/nuanced?
   Note that in some cases, you can have a library _L1_ that requires _M_, and a library _L2_ that requires another version of _M_; in such cases you may not be able to influence this (depending on what your package manager allows), but at least ensure your application code does not directly rely on multiple versions of the same library.
  [Note Asma] Point 3 sounds like transitive dependency management, what are the best practices there to handle those in a package manager? Also at which lvl of transitivity do we stop caring? 
  LB:  indeed in some package managers you actually do have influence over the versions of indirect dependencies, discuss this. exercising influence over this makes sense for security purposes, but otherwise its impact *should* be encapsulated.
-->

#### Regression tests and maintainability of the application code are key to updating frameworks/libraries​
If it is hard to update a library, chances are the problem lies in your codebase.​
1. _Keep module coupling and component independence low_, to make it easier to change code implementation (such as dealing with new versions of a library) while keeping the same behavior/requirements.
2. _Develop, maintain and run regression tests._ These help to identify breaking changes in updates.​​
3. _Create an abstraction layer between the dependency and your code_, this isolates changes coming from a library update, and also makes it easier to replace the library completely.


## Ensuring your open source stays healthy
In this section, we are describing guidelines, hints and tips on how to maintain healthy use of open source libraries in your application. Where applicable, we explain how Sigrid can be used to achieve this.


### 4. Scan the software for health issues

For timely handling of open source health risks, there are two concerns:

1) _Risks that appear due to changes in the code_: these need to be signalled as soon as possible (short feedback loops make it much more efficient to make changes); doing the scanning as part of the CI/CD pipeline using `sigridci` addresses this.
   
   The risks that are detected are best addressed immediately, _before_ merging the new code.

2) _Risks that appear due to changes in the ecosystem over time_: these require regular scans, even when the application code does not change. For this category:
   - Vulnerabilities require frequent scanning: preferably daily, at least every 2 weeks.
   - The other OSH properties are less volatile and urgent, and monthly to quarterly scanning is sufficient for those.

   A good time to triage scan results is during refinement for the next sprint: You need to decide to address the detected risks during the upcoming sprint, or possibly create a backlog item. In some cases, the detected risk is considered a false positive, or acceptable risk that can be ignored. The most common mitigation will be [updating a library](#9-updating-a-library). 

<!-- See also [Where OSH fits in your workflow](#where-oshsigrid-fits-in-your-workflow-going-concern) for details on how to integrate library handling in your workflow. -->


### 5. Handling vulnerabilities

#### When to remediate vulnerabilities
Security risks, and hence the urgency of fixing a vulnerability, of a certain framework or library should be determined based on at least the following aspects: 

* The severity level of the detected vulnerabilities for the artifact​.
* The connectedness of the specific application: If a system is `public facing`,  vulnerabilities need to be resolved urgently. This information can be specified in the [Sigrid metadata](../organization-integration/metadata.md) as the _deployment type_.

Additional considerations for prioritizing vulnerability handling can also be business criticality, lifecycle phase and the privacy sensitivity of the data that an application handles.

The table below is a proposal how fast you should resolve vulnerabilities, depending on the risk level and the connectedness of the system:

| CVSSv3 Range | Risk Label | Remediation Deadline Public facing | Remediation Deadline Not public facing |
|-----|-----|-----|-----|
| 9.0 – 10.0 | Critical | Within 1 working day | Within 14 days | 
| 7.0 – 8.9 | High | Within 14 days | Within 30 days |
| 4.0 – 6.9 | Medium | Within 30 days | Within 60 days |
| 0.1 – 3.9 | Low | Within 60 days | Within 90 days |


#### How to remediate vulnerabilities

The primary means of remediating a vulnerability is to update the library: in most cases, vulnerabilities (especially critical ones) are only published once a patch is available in a new version of the library. See section [9. Updating a library](#9-updating-a-library) for more details. Do check that the vulnerability is indeed solved in the newer version of the library.

If no such remediation is available, do a risk assessment which will have one of these outcomes:
- If we find that the vulnerability does not pose any actual risk, we can ‘allowlist’ it: that means we allow the specific vulnerability for this library/application to be present. This requires CISO approval. This _allowlist_ should be reviewed as part of a half-yearly measurement cycle. 
- We can mitigate the risk in some other way. If, for example, the vulnerability is limited to a single method in the library that is not called by our application. We can then test for the use of that method and fail the pipeline in that case, to prevent future accidental risks.  
- We may be able to replace the libary, or stop using it completely. See [12. Replacing a library](#12-replacing-a-library) for more details.
- In extreme cases, we should shut down the application until the vulnerability is resolved.



### 6. Handling license issues 
> SIG assesses whether a license is generally considered a risk for use within commercial software. Contact an IT lawyer to discuss license risks specific to the system analyzed as well as the way it will be used.

Usually, license risks will appear whenever a library is scanned for the first time; either because the application is scanned for the first time, or the library has just been introduced.


#### Assess license risk
- Libraries must have an acceptable license. This may be a paid license or an acceptable open-source license. 
- Maintain a list of common licenses used in free and open-source software (FOSS); if a library has a license listed as acceptable, it can be used. Otherwise, see if an alternative is available, or contact the responsible in your organization to discuss whether the license is acceptable.
- Note that the actual risk of using a library with a certain license depends on the context: 
  - e.g. when developing open-source software, more of the licenses are acceptable.
  - It also depends on how you distribute a library:
    - Distribute the source code of the library, after making changes to it.
    - As linked libraries, not the actual source code.
    - Linked libraries are called through the network.
    - Libraries are used internally only.

The following table shows how various types of licenses are (not) suitable for different distribution policies, and explains how these common licenses are mapped to general risk levels. But do note that if your distribution model is clear, and the value listed for the particular license-distribution model is 'ok' in the table, then your actual licensing risk is minimal:


| Risk level | License category | Common licenses | Distribute modified code | Distribute linked libraries | Linked libs through network | Internal use only |
|------------|------------------|-----------------|------------------------|---------------------------|------------|-------------------------|
| none     | permissive       | Apache / MIT / BSD| Ok | Ok | Ok | Ok |
| low      | Weak copy-left   | LGPL / MPL / CC-BY-ND | prohibited | Ok | Ok | Ok |
| medium   | Strong copy-left | GPL | prohibited | prohibited | Ok | Ok |
| high     | Viral            | AGPL / CC-BY-NC / EUPL | prohibited | prohibited | prohibited | Ok |
| critical | Commercial       | EULA / non-OSS / custom | prohibited | prohibited | prohibited | prohibited |



#### Possible actions
Depending on the circumstances, one or more of the following actions can be taken to remediate detected licensing issues
* Ensure that libraries with commercial licenses are properly registered and paid for. 
* [When applicable] Add a license to the shared list of acceptable licenses (this may involve an approval process).
* [When applicable] Adjust the distribution model of the application to avoid violating the terms of the library license. For example, distribute linked libraries instead of (modified) source code.
* Stop using a library with unacceptable licensing conditions: in practice this means [12. Replacing a library](#12-replacing-a-library).



### 7. Handling lack of freshness

Lack of freshness occurs when there is a newer version of a library available, but that version is not used in the application.

Development teams are responsible for keeping libraries up-to-date to a recent version: this may be part of [How to remediate vulnerabilities](#how-to-remediate-vulnerabilities), to make sure that bug fixes and improvements are incorporated, for compatibility with other libraries, or to ensure that future updates will not be too complicated or require a large effort all at once.

The remedy for lack of freshness is always [Updating a library](#9-updating-a-library), possible exceptions are:
- the newer version has a vulnerability for which a fix is not available (very rare)
- the newer version is not compatible with other libraries.
<!-- this actually also overlaps with 'updating a library', but maybe still good to have these 2 sentences here? -->


### 8. Handling lack of activity
Lack of activity in the development of a library is not an urgent problem, but it is a long-term concern, in particular since it precludes detecting and patching security vulnerabilities. 
This issue cannot be resolved by application developers, except by [Replacing a library](#12-replacing-a-library).


<!-- 
### 8.5 Handling insufficient package management [OPTION]

> NOTE: perhaps a few lines about what it can mean when you have package managers in use, but still score insufficiently.

- This may be due to e.g. Java JARs or javascript source files that have been copied directly into your code base. 
- perhaps you also use libraries that are not part of an ecosystem that is handled by the package manager
- perhaps you use libraries for a technology that does not have an (adequate/acceptable) package manager
... -->



## Handling your libraries


### 9. Updating a library
There can be several reasons to consider updating a library: 
- _Urgent reasons_: when a vulnerability is detected in a library that has been resolved in a new version, or a bug has been resolved in a newer version.
- _Hygiene_: ensure that the version of a library that you use does not fall behind too much, since that will make your life as a developer harder.

Updating to a newer version will always also improve the freshness rating. Using a package manager, updates may be installed automatically, or require updating the version constraints in the configuration file (sometimes called 'manifest') of the package manager.

The _effort involved in updating_ a library can be estimated based on the release notes, and also [semantic versioning](https://semver.org/): A patch or minor version update should require very little effort, but for major version updates the effort _can_ be substantial.

_Scheduling library updates:_
- Small library updates can be updated as part of regular maintenance. 
- Larger updates (e.g. major versions or frameworks) should be planned explicitly.


_Ground rule: never postpone updating_
- The longer you postpone updating, the bigger the eventual pain. As your system grows and evolves, the costs and risks of upgrading an old library increase. Such an accumulation of maintenance debt may lead to a much larger effort than in the case of smaller, incremental updates.​
- If a new, stable version comes out: don't wait, start testing. If it's really core and really important, already start testing with release candidates.
- Do _not_ adopt the "If it ain’t broken, don’t fix it" strategy​
  - This strategy implies that you do not update unless you *have to*. You stay with the current version of the third-party library until you notice something wrong in your application, no matter how often the vendor publishes an update. ​
  - Whilst easier in the short term, with this strategy you will end up with a system that depends on outdated and unmaintained libraries, where you cannot use some other libraries since they require a newer version of that library which you cannot upgrade and at some point. You may lose the ability to fix some issues at all.​
- Only when a new version breaks the behavior of the application, postponing may be warranted.



### 10. Selecting a new library
The main criterion for selecting a new library is when a non-trivial amount of commonplace behavior is needed within the application: implementing such behavior from scratch is typically more time-consuming and error-prone than predicted, hence reuse from an (open source) library may be the better option. 
 
Often, libraries are part of an ecosystem, or work within a certain application framework, such as Eclipse, or Apache. It may make a lot of sense (consistency, frictionless compatibility) to pick a library from the same ecosystem, if it meets the necessary requirements. 

See section [Reviewing a library](#13-reviewing-a-library) for a detailed checklist of properties to consider before selecting a new library.

A more extensive discussion of selecting (including reviewing) open source libraries can be found in this [talk](https://portal.gitnation.org/contents/is-it-the-one-how-to-select-an-open-source-library).



### 11. When a library does not meet requirements

There are several possible cases where a library does not support the needs and requirements:
1. _Its Open Source Health has unacceptable risks_. 
2. _Functional mismatch_: a library is missing features that cannot easily be added on top, or the implementation of the library is based on assumptions or choices that are incompatible with the ones in the application.
3. _Bug in library implementation_: typically detected after a library has been adopted, so the cost of switching is non-negligible.
4. _Compatibility break_: a library does not (or no longer) work well together with another library or the application itself, due to changes in the APIs of involved components.

The basic rule is that _library implementations should not be modified or customized_: ​One of the main benefits of libraries and frameworks, is that they provide functionality without the duty of maintaining it. After customizing a library implementation, you lose this benefit while being dependent on the changes that the community makes.​

How to address failing requirements:
1. First, check whether a newer version of the library may solve the issue, then consider updating ([Updating a library](#9-updating-a-library)); you may also wait a bit until a fix has been released, especially when the issue is being worked on.
2. If the issue is a bug or missing feature, you can file an issue at the maintainer of the library. If you have the time, work with the maintainer and contribute your own fix to the issue you are having.
3. If the issue is a bug or missing feature, you can also look at the implementation of the library and develop a fix around it: 
   - You may be able to wrap the relevant library call(s) with extra code that corrects or hides the bug.
   - Alternatively, you can temporarily use the modified library while merging back the bug fix into the library (be aware of the license). Once the community has accepted the fix, you can update and remove the local code​.
4. Consider whether another library that implements similar functionality is available, and the costs of adopting that library are acceptable. Check [Replacing a library](#12-replacing-a-library) for more details.
5. If no other solution is feasible and a modification is absolutely required (or: the costs of alternative solutions are very high), the source code can be forked and put into a designated area in a version control system. In this case carefully consider the possible legal ramifications, e.g. should you make the modified version open source as well. The modification should be documented so that it can be re-applied whenever a newer version of the library is made available.



### 12. Replacing a library
There can be multiple reasons that require discarding a library and replacing it with another; see [11. When a library does not meet requirements](#11-when-a-library-does-not-meet-requirements) for such situations.

In _most_ cases, rebuilding a common functionality is not the best option: just assume that doing that will take much more time than expected, and will also require you to maintain the code in the future. So looking for an alternative library is most likely the best choice, unless there is only very specific and limited behavior that you need now and in the foreseeable future.

See section [10. Selecting a new library](#10-selecting-a-new-library) for guidelines on how to pick a new library.

One major concern when replacing a library with a new one is that a new library will most likely come with a new API; this means that all the locations in the application that use that library may need to be identified and adjusted. This can be more than just the identifiers of method calls, but also the data types that are passed back and forth to the library API can be different, which _may_ impact the calling code substantially. An approach in this case can be to encapsulate the new library and in this way provide an interface that is equal, or more similar, to the previous library.



### 13. Reviewing a library
Whenever choosing a new library or updating to a new version, consider the following review criteria:

1. Are there currently known vulnerabilities?
2. Is the license acceptable?​ (and/or is the library in the shared permitted-list). See also [6. Handling license issues](#6-handling-license-issues).
3. Is the library actively maintained? (Recent last update, visible work on Github)
4. Is the code quality (esp. maintainability) of the library acceptable (>3.0 stars)? 
5. How mature is the version?​ (e.g. an x.0 version tends to be a bit more immature). Are there still -relevant- open issues? Use a stable version unless there is a real reason not to do so. An example might be that a Release Candidate fixes a vulnerability, and you do not want to wait for the stable version to come out.
6. Are there enough users of the library? (check for example the number of downloads, or amount of GitHub stars).
7. Is an updated version compatible with the previous version?  ​(release notes should indicate any breaking changes)


<!-- - compatibility breaks
  - Compatibility breaks can be caused by the framework/library no longer supporting the technologies used in the system.​
    - e.g. if the libraries are using newer language versions? 
  - Analyze the impact and consider the following things:​
     - What is the impact of updating the application to make it compatible?​
     - Are there alternatives of the library?​
     - Are the technologies used still relevant for the future of the system?​ -->
<!-- check this text by marijn:
You were using a (deprecated) method that's no longer available. Your IDE will likely make you aware of this.
A nastier version is that you weren't using the library correctly and the new version is less forgiving but without alarms going off.
The library needs transitive dependencies that have become incompatible with needs of other libraries -->


<!-- 
## Where OSH/Sigrid fits in your workflow (going-concern)  
#### [ROUGH DRAFT]

tasks to do repeatedly:
- scan for issues (daily/..)
- remediate vulnerabilities (depends on urgency)
- remediate other OSH findings ()
- revisit 'allow-list' and 'permitted-list' (with CISO, half-year basis)
  

> see [workflows/agile-development-process.html#where-does-sigrid-fit-in-scrum-rituals](../workflows/agile-development-process.md#where-does-sigrid-fit-in-scrum-rituals)
- Refinement:
  - triaging OSH issues
- Sprint Planning
- Programming:
  - using a library
  - update a library
  - add a new library
  - modify a library
- Code Review:
  - [When do you see the impact of the changes? when merging after the review?]
- Sprint retrospective: 
  - make sure you have actually addressed the findings you set out to fix in your sprint planning.
  -->
<!--   
## Frequently Asked Questions  [ROUGH DRAFT]

Q: why not adopt a ‘if it ain’t broke, don’t fix it’ strategy for updating libraries?

A:

---

Q: Why it is a good idea to see every library as a backlog item? 

A: Make developers aware of the risks & effort.

---

Q: How does Sigrid OSH collect its information?

A: First, the entire codebase is scanned for configuration files of common dependency management systems (e.g., NuGet, Maven, NPM) to find explicitly managed libraries.​

Information about each library is then queried from public sources to determine the version currently used, the date of this version, the number and date of the newest published version, information about its license, and whether it is known to contain security vulnerabilities.​

In addition, the entire codebase is scanned for unmanaged libraries following some heuristics:​
- JavaScript files are scanned for a version identifier in their name of contents. If found, it is assumed third-party and looked up in public databases to determine freshness, license and vulnerabilities.​
- The contents of Windows DLL files and Java JAR files are considered third-party and are scanned for name and version number and then looked up in public databases to determine freshness, license and vulnerabilities.​

---
Q: 

A: 

---
Q: 

A: 

---
- Objection: Yes, this is a known vulnerability, but we don't even know whether it is actually exploitable, we may not be using the vulnerable method.
  - SIG opinion: in 90% of the cases, it takes less time to update, than to figure out whether you are vulnerable or not. So just do it. The other 10% contains frameworks that are used everywhere, or a major update, or systems that have no test code and a rigid pre-release manual testing setup). Those 10% can do the investigation into whether they are actually vulnerable.
- Objection: Updating is hard because we need to manually re-test our entire system / get approval / wait for the next quarterly release / are not using a package manager
  - SIG opinion: You have bigger problems than outdated libraries. Update the most important vulnerable dependencies, and invest in test automation and your development process.
- Objection: It's a bad practice to be on the latest version all the time, they tend to be unstable and contain bugs.
  - SIG opinion: Agree (although it's not that bad in practice). This is why we do not recommend to have everything green for Freshness, and everything less than 1 month not updated is still green.

--- -->

<!-- 
## Input: List of Best practices
> TODO: distribute these over the various JTBD?

> The following list comes from the _Library Management Practices_ deck: can these all/mostly be moved to specific JTBDs?


- Use tooling to automate managing the updates​ → this is one of the OSH topics
  - Integrate tools in the development pipeline​​​
- Embed library management in the development process​
  - Review frameworks/libraries [updates?] as close as possible at the start of iterations​ → during backlog refinement?
  - If you cannot embed this in development iterations, use a standalone schedule for updates (< once a month)​
  - When using stabilization branches, only update for critical fixes ​
  - Don’t mix updating and adding functionality in the same tickets, so you can roll back updates.​
- 
- Consider each library/framework as a backlog item, and make it the responsibility of developers​
  - Avoiding use of multiple versions of the same framework/library​, as they add the same effort as a separate library​​
  - ?? Re-estimating effort and creating visibility in growing technical debt of outdated frameworks/libraries​​ --><|MERGE_RESOLUTION|>--- conflicted
+++ resolved
@@ -56,18 +56,9 @@
 10.  [Selecting a new library](#10-selecting-a-new-library)
 11.  [When a library does not meet the requirements](#11-when-a-library-does-not-meet-requirements)
 
-<<<<<<< HEAD
-
----
-**A word of caution:** _The guidelines and steps that follow are intended to be helpful in making decisions and taking proper actions. Since every application context is unique, these guidelines and steps should never replace logical thinking, taking your unique situation into account!_
-
----
-
-=======
 <aside>
 A word of caution: The guidelines and steps that follow are intended to be helpful in making decisions and taking proper actions; since every application context is unique, these guidelines and steps should never replace logical thinking, taking your unique situation into account!
 </aside>
->>>>>>> 072cfd8a
 
 ### About the SIG Open Source Health (OSH) model
 The SIG Open Source Health model is described here in the documentation: [OSH guidance for producers](../reference/quality-model-documents/open-source-health.md).
