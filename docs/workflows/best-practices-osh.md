--- conflicted
+++ resolved
@@ -21,15 +21,9 @@
 
 ## Introduction
 
-<<<<<<< HEAD
-The purpose of this document is to provide concrete and actionable guidelines, hints and tips on how to achieve healthy use of third party libraries and frameworks in your application.
-This covers how to get started, how to stay in control, and how to act when health deteriorates.
-Where applicable, we explain how Sigrid can be used to achieve this.
-=======
 The purpose of this document is to provide concrete and actionable guidelines, hints and tips on how to achieve healthy use of third party libraries and frameworks in your application. 
 This covers how to get started, how to stay in control, and how to act when health deteriorates. 
 Where applicable, this document explains how Sigrid can be used to achieve this.
->>>>>>> de7f13b0
 
 ### Structure and overview
 
@@ -88,68 +82,44 @@
 
 2. _Set the thresholds for library risks_ that are (not) acceptable: this is applicable to all types of risks. Set these goals in the [Sigrid objectives](../capabilities/portfolio-objectives.md). SIG advises the following objectives: <!-- we would like to make the following statements stand out as directives -->
    - _No library vulnerabilities_: having vulnerabilities of medium or higher risk is generally not acceptable as a goal, and since there are relatively few low-risk vulnerabilities in practice, a 'clean sweep' of all vulnerabilities is preferred.
-<<<<<<< HEAD
+
    - _No unacceptable licenses_; for a typical context this means no licenses that come with obligations or restrictions for commercial usage (see the [OSH Guidelines for producers](../reference/quality-model-documents/open-source-health.md) for more details.). In Sigrid these are classified as medium or high risk, and include licenses such as AGPL, GPL, CC-BY-NC, etc.
-   - _Ensure overall OSH quality rating is 4.0 stars or more_ 
+   - _Ensure overall OSH quality rating is 4.0 stars [^1] or more_ 
+
+[^1]: OSH benchmarked star ratings are a new Sigrid feature that will be released in May 2024
+
 3. _Define how frequently to check for risks_ such as vulnerabilities and other risks. We suggest checking with every pull/merge request if possible, but at least daily for vulnerabilities and quarterly for other OSH risks. See section [4. Scan the software for health issues](#4-scan-the-software-for-health-issues) for more details. 
+
 4. _Define how fast new vulnerabilities have to be resolved_; this will depend on the criticality. See the section on [Handling vulnerabilities](#5-handling-vulnerabilities) for details.
+
 5. _Declare which libraries should not be checked_
-   - This is useful when a library has properties that cause Sigrid to signal a risk, but that risk is a false positive. 
-   - Create an _ignore-list_. This list requires CISO approval. The ignore-list must be reviewed regularly (a few times per year): define when this review will happen.
-   - Do note that if a library is put on the ignore-list since the reported vulnerability-list is a false positive, that does not necessarily mean that other types of risk should be ignored as well.
-6. Optionally: _Define a shared permitted-list_: it can be useful (and in some organizations required) to have a shared list of libraries that are permitted. 
-  - This list can have an advisory role, functioning as a list of libraries that have already been checked, and are likely already in use. It can also have the role of a clearance list, where developers have only permission to use libraries from the permitted-list, and must seek approval for libraries that are not on that list. An in-house package repository mirror can help enforce this permitted-list.
-=======
-   - _No unacceptable licenses_; for a typical context this means no licenses that come with obligations or restrictions for commercial usage (see the [OSH Guidelines for producers](../reference/quality-model-documents/open-source-health.md) for more details.). In Sigrid these are classified as no-risk, and include the MIT, BSD, and Apache licenses.
-   - _Ensure overall OSH quality rating is 4.0 stars [^1] or more_ 
-
-[^1]: OSH benchmarked star ratings are a new Sigrid feature that will be released in May 2024
-
-1. _Define how frequent to check for risks_ such as vulnerabilities and other risks in open source libraries. Preferably check daily for vulnerabilities and quarterly for other OSH risks. See section [4. Scan the software for health issues](#4-scan-the-software-for-health-issues) for more details. 
-  
-2. _Define how fast new vulnerabilities have to be resolved_; this will depend on the criticality. See the section on [Handling vulnerabilities](#5-handling-vulnerabilities) for details.
-
-3. _Declare which libraries should not be checked_
    - This is useful when a library has properties that cause Sigrid to signal a risk, but that risk is a false positive. 
    - Create an _ignore-list_. This list requires CISO approval. The ignore-list must be reviewed regularly (a few times per year): define when this review will happen.
   
     > ⚙ **Sigrid How to:** _To achieve this in Sigrid, the library to ignore must be added in the scope file_
 
-     > ⚠️ **Warning:** Do note that if a library is put on the ignore-list since the reported vulnerability is a false positive, that does not necessarily mean that the other types of risk for that library should be ignored as well.
-
-4. Optionally: _Define a shared permitted-list_: it can be useful (and in some organizations required) to have a shared list of libraries that are permitted. 
-  - This list can have an advisory role, functioning as a list of libraries that have already been checked, and are likely already in use. It can also have the role of a clearance list, where developers have only permission to use libraries from the permitted-list, and must seek approval for libraries that are not on that list. 
->>>>>>> de7f13b0
+     > ⚠️ **Warning:** Do note that if a library is put on the ignore-list because of one false-positive, then all other potential risks that come with that library (now or in the future) will also no longer be reported!
+
+6. Optionally: _Define a shared permitted-list_: it can be useful (and in some organizations required) to have a shared list of libraries that are permitted. 
+  - This list can have an advisory role, functioning as a list of libraries that have already been checked, and are likely already in use. It can also have the role of a clearance list, where developers have only permission to use libraries from the permitted-list, and must seek approval for libraries that are not on that list. An in-house package repository mirror can help enforce this permitted-list.
   - For determining whether to include libraries, see the criteria defined in the section [10. Selecting a new library](#10-selecting-a-new-library).
 
 
 ### 2. How to improve portfolio and system-level OSH
-<<<<<<< HEAD
-Especially for a new Sigrid, at the system and portfolio level there can be an abundance of OSH related issues that need to be fixed; this section provides some advice on how to tackle all those jobs incrementally, starting with the most critical and high-ROI topics first. Sigrid is designed specifically to help you focus on the highest priority issues.
-=======
 Especially when a system or portfolio is new in Sigrid, at the system and portfolio level there can be an abundance of OSH related issues that need to be fixed; this section provides some advice on how to tackle all those jobs incrementally, starting with the most critical and high-ROI topics first; Sigrid is designed specifically to help you focus on the highest priority issues.
->>>>>>> de7f13b0
 
 1. In case no package manager is used, or it is not used for all libraries or all technologies, start with moving all libraries under control of a package manager. This will make all other improvement steps easier, faster, and less error-prone.
 2. The next step is to focus on vulnerabilities, since these threaten your application security in the short term:
    - Start with a quick threat analysis to prioritize the systems that are most risk-prone: this means the system where attacks would have the most impact, and the highest likelihood of an attack. In particular for systems with [business-criticality](../organization-integration/metadata.html#system-metadata-fields-and-corresponding-allowed-values) that is `CRITICAL` OR `HIGH` and systems containing privacy-sensitive data or transactions, the impact will be high. The likelihood is determined by the attack surface and exposure: so especially systems with a [deployment type](../organization-integration/metadata.html#meaning-of-special-values-for-metadata-fields) that is `PUBLIC_FACING` will have a higher likelihood.
    - Focus on removing all critical and high risk vulnerabilities first, continue with the remaining vulnerabilities.
 3. Consider legal risks due to unacceptable licenses:
-<<<<<<< HEAD
    - The highest priority are libraries that are used in an application without the proper permissions. For example libraries that do not allow commercial use (if you are a commercial organization). Some of those require paying a license fee, which is the most straightforward means of addressing the issue.
-   - A next category to consider are copy-left licenses, which typically do require the application that uses those libraries to be distributed with the same license (and e.g. also made open-source). Depending on your situation, such libraries should be marked as a legal risk.
+   - A next category to consider are the copy-left licenses, which require the application that uses those libraries to be distributed with the same license (and e.g. also made open-source). Depending on your situation, using copyleft licenses carries the risk of not complying with license obligations, leading to consequences such as the obligation to distribute the source code and legal disputes. 
    - The main way of addressing legal risk due to unacceptable licenses is by replacing the library with another one.
-4. For other properties: 
-   - investigate the risks of heavily outdated and perhaps no longer maintained libraries: look at the product lifecycle, end-of-support date and maintenance activity to verify that there is a real need for replacing the library.
-   - Do an impact analysis and plan the needed effort to mitigate the risks. This can be -a series of- updates, or complete replacement of a library. 
-=======
-   - The highest priority are libraries that are used in an application without the proper rights; for example libraries that do not allow commercial use (if you are a commercial organization). Some of those require paying a license fee; which is the most straightforward means of addressing the issue.
-   - A next category to consider are the copy-left licenses, which require the application that uses those libraries to be distributed with the same license (and e.g. also made open-source). Depending on your situation, using copyleft licenses carries the risk of not complying with license obligations, leading to consequences such as the obligation to distribute the source code and legal disputes. The main way of addressing legal risk due to unacceptable licenses is by [replacing the library with another one](#12-replacing-a-library).
 4. For the other properties: 
    - investigate the risks of heavily outdated and perhaps no longer maintained libraries: look at the product lifecycle, end-of-support date and maintenance activity to verify that there is a real need for [replacing the library](#12-replacing-a-library).
    - Do an impact analysis and plan the needed effort to mitigate the risks. This can be -a series of- [updates](#9-updating-a-library), or complete [replacement of a library](#12-replacing-a-library). 
->>>>>>> de7f13b0
-   - ​​Open source libraries can be compared in terms of activity on tools like [https://www.openhub.net/](https://www.openhub.net/)​
+   -   Open source libraries can be compared in terms of activity on tools like [https://www.openhub.net/](https://www.openhub.net/)
    - Looking at the bug reports of inactive libraries, and the fixed bugs or improvements of outdated libraries can give good information of the relevance of [updating](#9-updating-a-library).
 
 When many libraries require (major) version updates, the level of test coverage of a system can be used as an additional factor for prioritization: systems with high test coverage have a lower risk of running into defects due to incompatible updates.  
@@ -158,21 +128,21 @@
 ### 3. General guidelines for your application development
 
 There are a number of topics to consider that are not directly related to the libraries themselves, but to the way you organize the development of the application itself.
-The following guidelines should be considered as compliance rules for framework and library management:​
-
-#### Keep application source code separate from frameworks/libraries​.
+The following guidelines should be considered as compliance rules for framework and library management:
+
+#### Keep application source code separate from frameworks/libraries.
 1. _Do not change the source code of used frameworks/libraries_: depending on the technology used, you often do not need source code at all, but will use binaries of the libraries. Changing the source code prevents you from updating later on. In effect, you will have taken on maintenance of the entire library. If you want to fix a bug or add a feature to a library, try to contribute them to the open-source project directly so that anyone can benefit.
-2. _Only a single version of each library or framework​ should be used directly_: Also, do not have copies of the same library installed. It may well be that one or more of your libraries is importing another version of the same library that your application uses; such indirect use is mostly out of scope.
+2. _Only a single version of each library or framework should be used directly_: Also, do not have copies of the same library installed. It may well be that one or more of your libraries is importing another version of the same library that your application uses; such indirect use is mostly out of scope.
 <!--  This discussion is perhaps too detailed/nuanced?
    Note that in some cases, you can have a library _L1_ that requires _M_, and a library _L2_ that requires another version of _M_; in such cases you may not be able to influence this (depending on what your package manager allows), but at least ensure your application code does not directly rely on multiple versions of the same library.
   [Note Asma] Point 3 sounds like transitive dependency management, what are the best practices there to handle those in a package manager? Also at which lvl of transitivity do we stop caring? 
   LB:  indeed in some package managers you actually do have influence over the versions of indirect dependencies, discuss this. exercising influence over this makes sense for security purposes, but otherwise its impact *should* be encapsulated.
 -->
 
-#### Regression tests and maintainability of the application code are key to updating frameworks/libraries​
-If it is hard to update a library, chances are the problem lies in your codebase.​
+#### Regression tests and maintainability of the application code are key to updating frameworks/libraries
+If it is hard to update a library, chances are the problem lies in your codebase.
 1. _Keep module coupling and component independence low_, to make it easier to change code implementation (such as dealing with new versions of a library) while keeping the same behavior/requirements.
-2. _Develop, maintain and run regression tests._ These help to identify breaking changes in updates.​​
+2. _Develop, maintain and run regression tests._ These help to identify breaking changes in updates.
 3. _Create an abstraction layer between the dependency and your code_ if you can foresee needing to replace it in the future. This isolates changes coming from a library update, and also makes it easier to replace the library completely.
 
 
@@ -204,12 +174,8 @@
 #### When to remediate vulnerabilities
 Security risks, and hence the urgency of fixing a vulnerability, of a certain framework or library should be determined based on at least the following aspects: 
 
-* The severity level of the detected vulnerabilities for the artifact​.
-<<<<<<< HEAD
-* The connectedness of the specific application: If a system is `public facing`,  vulnerabilities need to be resolved urgently. This information can be specified in the [Sigrid metadata](../organization-integration/metadata.md) as the _deployment type_.
-=======
-* The connectedness of the specific application: in particular the category `public facing` is the group of systems for which vulnerabilities need to be resolved most urgently. This information can be specified in the [Sigrid metadata](../organization-integration/metadata.md) as the _deployment type_; all non-public facing categories (`connected`, `internal` and `physical`) are referred to below as `local`.
->>>>>>> de7f13b0
+* The severity level of the detected vulnerabilities for the artifact.
+* The connectedness of the specific application: If a system is `public facing`,  vulnerabilities need to be resolved urgently. This information can be specified in the [Sigrid metadata](../organization-integration/metadata.md) as the _deployment type_; all non-public facing categories (`connected`, `internal` and `physical`) are referred to below as `local`.
 
 Additional considerations for prioritizing vulnerability handling can also be business criticality, lifecycle phase and the privacy sensitivity of the data that an application handles.
 
@@ -228,18 +194,10 @@
 The primary means of remediating a vulnerability is to update the library: in most cases, vulnerabilities (especially critical ones) are only published once a patch is available in a new version of the library. See section [9. Updating a library](#9-updating-a-library) for more details. Do check that the vulnerability is indeed solved in the newer version of the library.
 
 If no such remediation is available, do a risk assessment which will have one of these outcomes:
-<<<<<<< HEAD
-- If we find that the vulnerability does not pose any actual risk, we can ‘allowlist’ it: that means we allow the specific vulnerability for this library/application to be present. This requires CISO approval. This _allowlist_ should be reviewed as part of a half-yearly measurement cycle. 
-- We can mitigate the risk in some other way. If, for example, the vulnerability is limited to a single method in the library that is not called by our application. We can then test for the use of that method and fail the pipeline in that case, to prevent future accidental risks.  
-- We may be able to replace the library, or stop using it completely. See [12. Replacing a library](#12-replacing-a-library) for more details.
-- In extreme cases, we should shut down the application until the vulnerability is resolved.
-=======
 - If the vulnerability does not pose any actual risk, ‘allow-list’ it: that means you allow the specific vulnerability for this library/application to be present. This requires approval from a CISO or other applicable role. This _allowlist_ will be reviewed as part of a half-yearly measurement cycle. 
 - The risk can be mitigated in some other way. If, for example, the vulnerability is limited to a single method in the library that is not called by our application. You can then test for the use of that method and fail the pipeline in that case, to prevent future accidental risks.  
 - The library can be replaced, or no longer used, completely; see [12. Replacing a library](#12-replacing-a-library) for more details.
 - In extreme cases, you may need to shut down the application until the vulnerability is resolved.
->>>>>>> de7f13b0
-
 
 
 ### 6. Handling license issues 
@@ -328,11 +286,11 @@
 
 
 _Ground rule: never postpone updating_
-- The longer you postpone updating, the bigger the eventual pain. As your system grows and evolves, the costs and risks of upgrading an old library increase. Such an accumulation of maintenance debt may lead to a much larger effort than in the case of smaller, incremental updates.​
+- The longer you postpone updating, the bigger the eventual pain. As your system grows and evolves, the costs and risks of upgrading an old library increase. Such an accumulation of maintenance debt may lead to a much larger effort than in the case of smaller, incremental updates.
 - If a new, stable version comes out: don't wait, start testing. If it's really core and really important, already start testing with release candidates.
-- Do _not_ adopt the "If it ain’t broken, don’t fix it" strategy​
-  - This strategy implies that you do not update unless you *have to*. You stay with the current version of the third-party library until you notice something wrong in your application, no matter how often the vendor publishes an update. ​
-  - Whilst easier in the short term, with this strategy you will end up with a system that depends on outdated and unmaintained libraries, where you cannot use some other libraries since they require a newer version of that library which you cannot upgrade and at some point. You may lose the ability to fix some issues at all.​
+- Do _not_ adopt the "If it ain’t broken, don’t fix it" strategy
+  - This strategy implies that you do not update unless you *have to*. You stay with the current version of the third-party library until you notice something wrong in your application, no matter how often the vendor publishes an update. 
+  - Whilst easier in the short term, with this strategy you will end up with a system that depends on outdated and unmaintained libraries, where you cannot use some other libraries since they require a newer version of that library which you cannot upgrade and at some point. You may lose the ability to fix some issues at all.
 - Only when a new version breaks the behavior of the application, postponing may be warranted.
 
 
@@ -340,11 +298,7 @@
 ### 10. Selecting a new library
 The main criterion for selecting a new library is when a non-trivial amount of commonplace behavior is needed within the application: implementing such behavior from scratch is typically more time-consuming and error-prone than predicted, hence reuse from an (open source) library may be the better option. 
  
-<<<<<<< HEAD
-Often, libraries are part of an ecosystem, or work within a certain application framework, such as Eclipse, or Apache. It may make a lot of sense (consistency, frictionless compatibility) to pick a library from the same ecosystem, if it meets the necessary requirements. 
-=======
 Often, libraries are part of an ecosystem, or work within a certain application framework, such as Eclipse, or Apache, where it makes a lot of sense (consistency, frictionless compatibility) to pick a library from the same ecosystem, unless it violates any of the other recommendations provided in this document (e.g. you adopted a library that is no longer maintained, etc.). 
->>>>>>> de7f13b0
 
 See section [Reviewing a library](#13-reviewing-a-library) for a detailed checklist of properties to consider before selecting a new library.
 
@@ -367,7 +321,7 @@
 2. If the issue is a bug or missing feature, you can file an issue at the maintainer of the library. If you have the time, work with the maintainer and contribute your own fix to the issue you are having.
 3. If the issue is a bug or missing feature, you can also look at the implementation of the library and develop a fix around it: 
    - You may be able to wrap the relevant library call(s) with extra code that corrects or hides the bug.
-   - Alternatively, you can temporarily use the modified library while merging back the bug fix into the library (be aware of the license, and make sure you have clearance from your employer to do so). Once the community has accepted the fix, you can update and remove the local code​.
+   - Alternatively, you can temporarily use the modified library while merging back the bug fix into the library (be aware of the license, and make sure you have clearance from your employer to do so). Once the community has accepted the fix, you can update and remove the local code.
 4. Consider whether another library that implements similar functionality is available, and the costs of adopting that library are acceptable. Check [Replacing a library](#12-replacing-a-library) for more details.
 5. If no other solution is feasible and a modification is absolutely required (or: the costs of alternative solutions are very high), the source code can be forked and put into a designated area in a version control system. In this case carefully consider the possible legal ramifications, e.g. should you make the modified version open source as well. The modification should be documented so that it can be re-applied whenever a newer version of the library is made available.
 
@@ -393,16 +347,16 @@
 4. Is the code quality (esp. maintainability) of the library acceptable (>3.0 stars)? 
 5. How mature is the version?​ (e.g. an x.0 version tends to be a bit more immature). Are there still -relevant- open issues? Use a stable version unless there is a real reason not to do so. An example might be that a Release Candidate fixes a vulnerability, and you do not want to wait for the stable version to come out.
 6. Are there enough users of the library? (check for example the number of downloads, or amount of GitHub stars).
-7. Is an updated version compatible with the previous version?  ​(release notes should indicate any breaking changes)
+7. Is an updated version compatible with the previous version?  (release notes should indicate any breaking changes)
 
 
 <!-- - compatibility breaks
-  - Compatibility breaks can be caused by the framework/library no longer supporting the technologies used in the system.​
+  - Compatibility breaks can be caused by the framework/library no longer supporting the technologies used in the system.
     - e.g. if the libraries are using newer language versions? 
-  - Analyze the impact and consider the following things:​
-     - What is the impact of updating the application to make it compatible?​
-     - Are there alternatives of the library?​
-     - Are the technologies used still relevant for the future of the system?​ -->
+  - Analyze the impact and consider the following things:
+     - What is the impact of updating the application to make it compatible?
+     - Are there alternatives of the library?
+     - Are the technologies used still relevant for the future of the system? -->
 <!-- check this text by marijn:
 You were using a (deprecated) method that's no longer available. Your IDE will likely make you aware of this.
 A nastier version is that you weren't using the library correctly and the new version is less forgiving but without alarms going off.
@@ -451,13 +405,13 @@
 
 Q: How does Sigrid OSH collect its information?
 
-A: First, the entire codebase is scanned for configuration files of common dependency management systems (e.g., NuGet, Maven, NPM) to find explicitly managed libraries.​
-
-Information about each library is then queried from public sources to determine the version currently used, the date of this version, the number and date of the newest published version, information about its license, and whether it is known to contain security vulnerabilities.​
-
-In addition, the entire codebase is scanned for unmanaged libraries following some heuristics:​
-- JavaScript files are scanned for a version identifier in their name of contents. If found, it is assumed third-party and looked up in public databases to determine freshness, license and vulnerabilities.​
-- The contents of Windows DLL files and Java JAR files are considered third-party and are scanned for name and version number and then looked up in public databases to determine freshness, license and vulnerabilities.​
+A: First, the entire codebase is scanned for configuration files of common dependency management systems (e.g., NuGet, Maven, NPM) to find explicitly managed libraries.
+
+Information about each library is then queried from public sources to determine the version currently used, the date of this version, the number and date of the newest published version, information about its license, and whether it is known to contain security vulnerabilities.
+
+In addition, the entire codebase is scanned for unmanaged libraries following some heuristics:
+- JavaScript files are scanned for a version identifier in their name of contents. If found, it is assumed third-party and looked up in public databases to determine freshness, license and vulnerabilities.
+- The contents of Windows DLL files and Java JAR files are considered third-party and are scanned for name and version number and then looked up in public databases to determine freshness, license and vulnerabilities.
 
 ---
 Q: 
@@ -486,14 +440,14 @@
 > The following list comes from the _Library Management Practices_ deck: can these all/mostly be moved to specific JTBDs?
 
 
-- Use tooling to automate managing the updates​ → this is one of the OSH topics
-  - Integrate tools in the development pipeline​​​
-- Embed library management in the development process​
-  - Review frameworks/libraries [updates?] as close as possible at the start of iterations​ → during backlog refinement?
-  - If you cannot embed this in development iterations, use a standalone schedule for updates (< once a month)​
-  - When using stabilization branches, only update for critical fixes ​
-  - Don’t mix updating and adding functionality in the same tickets, so you can roll back updates.​
+- Use tooling to automate managing the updates → this is one of the OSH topics
+  - Integrate tools in the development pipeline
+- Embed library management in the development process
+  - Review frameworks/libraries [updates?] as close as possible at the start of iterations → during backlog refinement?
+  - If you cannot embed this in development iterations, use a standalone schedule for updates (< once a month)
+  - When using stabilization branches, only update for critical fixes 
+  - Don’t mix updating and adding functionality in the same tickets, so you can roll back updates.
 - 
-- Consider each library/framework as a backlog item, and make it the responsibility of developers​
-  - Avoiding use of multiple versions of the same framework/library​, as they add the same effort as a separate library​​
-  - ?? Re-estimating effort and creating visibility in growing technical debt of outdated frameworks/libraries​​ -->+- Consider each library/framework as a backlog item, and make it the responsibility of developers
+  - Avoiding use of multiple versions of the same framework/library, as they add the same effort as a separate library
+  - ?? Re-estimating effort and creating visibility in growing technical debt of outdated frameworks/libraries -->