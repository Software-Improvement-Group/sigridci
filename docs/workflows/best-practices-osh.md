--- conflicted
+++ resolved
@@ -164,15 +164,9 @@
 - _Risks that appear due to changes in the ecosystem over time_: these require regular scans, even when the application code does not change. For this category:
   - Vulnerabilities require frequent scanning: preferably daily, at least every 2 weeks.
   - The other OSH properties are less volatile and urgent, and monthly to quarterly scanning is sufficient for those.
-<<<<<<< HEAD
   
   OSH analysis is conducted whenever Sigrid receives an update through [Sigrid CI](../sigridci-integration/development-workflows.md), or in the form of a new snapshot [upload](../organization-integration/upload-instructions.md). Hence, for systems that are inactive, new vulnerabilities in the ecosystem are not visible in Sigrid. Regularly do a forced update (or upload) to ensure your code is scanned again.
   {: .attention}
-=======
-
-OSH analysis is conducted whenever Sigrid receives an update through [Sigrid CI](../sigridci-integration/development-workflows.md), or in the form of a new snapshot [upload](../organization-integration/upload-instructions.md). Hence, for systems that are inactive, new vulnerabilities in the ecosystem are not visible in Sigrid. Regularly do a forced update (or upload) to ensure your code is scanned again.
-    {: .attention}
->>>>>>> 4bdbc490
 
 A good time to triage scan results is during refinement for the next sprint: You need to decide to address the detected risks during the upcoming sprint, or possibly create a backlog item. In some cases, the detected risk is considered a false positive, or acceptable risk that can be ignored. The most common mitigation will be [updating a library](#9-updating-a-library). 
 
