# System-level overview

This section describes the main functionalities and typical uses/analysis questions on the system level, looking at details and root causes of system quality findings. 

For the portfolio-level view, see [the portfolio-level overview](portfolio-overview.md).

## System quality overview
Quality goals can be assessed in the Overview tab. You can reach this either by starting with a portfolio view and then selecting a system from the system list. Or start at the system view and move to the Overview tab.

<img src="../images/system-overview-tab-objectives.png" width="600" />

The status of quality goals are shown in the System Objective Overview on the right (see also [Objectives](../getting-started/objectives.md)). This is binary: either the objective is met or not. 

Since a period of time has been selected, the change within this period is shown. On the right side (Delta) a change will be noted by an equal sign, upward arrow, or downward arrow. Details of changes in objectives are shown in the Quality Overview bar on the top. 

On the left, system details can be edited. Clicking on the edit button will bring you to the [metadata](../organization-integration/metadata.md) page. This will allow, and influence, filtering on these metadata fields, such as "Division" or "Business criticality".

## Objectives

The system-level overview page also displays the current state of all objectives that have been defined for your system. Please see [Objectives](objectives.md) for more information on how to use this section of the overview page.

## Analysis questions for system development progress/planning views
To gauge development progress and expected remaining work to be done, you are interested in indications of how predictable code development is. For viewing progress and predicting planning, example analysis questions are:

* For a particular system, where are technical debt and code quality moving towards? Is that what we are expecting?
* If we extrapolate progress, does it seem likely that we can meet (planning) objectives? How much (unforeseen) technical renovations will we need to take into account?

## Analysis questions for system detail views
Moving deeper into code details, to know what to focus development efforts on, example analysis questions are:

* Does the code show our craftsmanship? Can we explain why code changes are hard when the business asks us for faster delivery?
* In terms of technical debt, are we reaching quality goals? What should be prioritized on the backlog?
* How well are we generally doing securing our systems? Where is this concerning? Are we actually exposed? Are there accepted risks that we accept as a business or false positive findings that we may ignore?

## Navigating to capabilities

Whichever Sigrid tab you are working in now, you can use the top menu to navigate to other system-level pages for specific Sigrid capabilities.
<img src="../images/system-overview-top-bar.png" width="600" />

<<<<<<< HEAD
Starting from the System Overview: to move to specific capabilities you can also use the *Quality Overview* clicking on the area of your interest.
<img src="../images/system-overview-quality-overview.png" width="600" />

Starting from the Portfolio *Overview*: similar to the system overview, you can click on a capability of your interest, and then select the system you want to investigate further.
<img src="../images/portfolio-overview-quality-overview.png" width="600" />

These capability pages are explained specifically here:
* [System maintainability](system-maintainability.md) and [Delta quality](system-delta-quality.md)
* [System architecture quality](architecture-quality.md)
* [System security](system-security.md)
* [Code explorer](system-code-explorer.md)
=======
Under the *Findings* menu, specific capabilities such as security may be available for your system. This depends on whether this has been activated for your system or portfolio. Shown below is the full menu. Your menu under *Findings* might look slightly different.

<img src="../images/system-findings-menu-ex-osh.png" width="250" />

These pages are explained elsewhere in this documentation. 
>>>>>>> 2cd82325
<|MERGE_RESOLUTION|>--- conflicted
+++ resolved
@@ -37,7 +37,9 @@
 Whichever Sigrid tab you are working in now, you can use the top menu to navigate to other system-level pages for specific Sigrid capabilities.
 <img src="../images/system-overview-top-bar.png" width="600" />
 
-<<<<<<< HEAD
+Under the *Findings* menu, specific capabilities such as security may be available for your system. This depends on whether this has been activated for your system or portfolio. Shown below is the full menu. Your menu under *Findings* might look slightly different.
+<img src="../images/system-findings-menu-ex-osh.png" width="250" />
+
 Starting from the System Overview: to move to specific capabilities you can also use the *Quality Overview* clicking on the area of your interest.
 <img src="../images/system-overview-quality-overview.png" width="600" />
 
@@ -48,11 +50,4 @@
 * [System maintainability](system-maintainability.md) and [Delta quality](system-delta-quality.md)
 * [System architecture quality](architecture-quality.md)
 * [System security](system-security.md)
-* [Code explorer](system-code-explorer.md)
-=======
-Under the *Findings* menu, specific capabilities such as security may be available for your system. This depends on whether this has been activated for your system or portfolio. Shown below is the full menu. Your menu under *Findings* might look slightly different.
-
-<img src="../images/system-findings-menu-ex-osh.png" width="250" />
-
-These pages are explained elsewhere in this documentation. 
->>>>>>> 2cd82325
+* [Code explorer](system-code-explorer.md)