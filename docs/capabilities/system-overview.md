# System-level overview

This section describes the main functionalities and typical uses/analysis questions on the system level, looking at details and root causes of system quality findings. 

For the portfolio-level view, see [the portfolio-level overview](portfolio-overview.md).

## System quality overview
Quality goals can be assessed in the Overview tab. You can reach this either by starting with a portfolio view and then selecting a system from the system list. Or start at the system view and move to the Overview tab.

<img src="../images/system-overview-tab-objectives.png" width="600" />

The status of quality goals are shown in the System Objective Overview on the right (see also [Objectives](../getting-started/objectives.md)). This is binary: either the objective is met or not. 

Since a period of time has been selected, the change within this period is shown. On the right side (Delta) a change will be noted by an equal sign, upward arrow, or downward arrow. Details of changes in objectives are shown in the Quality Overview bar on the top. 

On the left, system details can be edited. Clicking on the edit button will bring you to the [metadata](../organization-integration/metadata.md) page. This will allow, and influence, filtering on these metadata fields, such as "Division" or "Business criticality".

## Objectives

The system-level overview page also displays the current state of all objectives that have been defined for your system. Please see [Objectives](objectives.md) for more information on how to use this section of the overview page.

## Analysis questions for system development progress/planning views
To gauge development progress and expected remaining work to be done, you are interested in indications of how predictable code development is. For viewing progress and predicting planning, example analysis questions are:

* For a particular system, where are technical debt and code quality moving towards? Is that what we are expecting?
* If we extrapolate progress, does it seem likely that we can meet (planning) objectives? How much (unforeseen) technical renovations will we need to take into account?

## Analysis questions for system detail views
Moving deeper into code details, to know what to focus development efforts on, example analysis questions are:

* Does the code show our craftsmanship? Can we explain why code changes are hard when the business asks us for faster delivery?
* In terms of technical debt, are we reaching quality goals? What should be prioritized on the backlog?
* How well are we generally doing securing our systems? Where is this concerning? Are we actually exposed? Are there accepted risks that we accept as a business or false positive findings that we may ignore?

## Navigating to capabilities

<<<<<<< HEAD
Whichever Sigrid tab you are working in now, you can use the top menu to navigate to other system-level pages for specific Sigrid capabilities.
<img src="../images/system-overview-top-bar.png" width="600" />

Under the *Findings* menu, specific capabilities such as security may be available for your system. This depends on whether this has been activated for your system or portfolio. Shown below is the full menu. Your menu under *Findings* might look slightly different.
<img src="../images/system-findings-menu-ex-osh.png" width="250" />

Starting from the System Overview: to move to specific capabilities you can also use the *Quality Overview* clicking on the area of your interest.
<img src="../images/system-overview-quality-overview.png" width="600" />
=======
You can use the main menu to navigate to other system-level pages for specific Sigrid capabilities.
>>>>>>> e4248bff

<img src="../images/system-overview-top-bar.png" width="600" />

These pages are explained elsewhere in this documentation. <|MERGE_RESOLUTION|>--- conflicted
+++ resolved
@@ -34,7 +34,6 @@
 
 ## Navigating to capabilities
 
-<<<<<<< HEAD
 Whichever Sigrid tab you are working in now, you can use the top menu to navigate to other system-level pages for specific Sigrid capabilities.
 <img src="../images/system-overview-top-bar.png" width="600" />
 
@@ -43,10 +42,9 @@
 
 Starting from the System Overview: to move to specific capabilities you can also use the *Quality Overview* clicking on the area of your interest.
 <img src="../images/system-overview-quality-overview.png" width="600" />
-=======
-You can use the main menu to navigate to other system-level pages for specific Sigrid capabilities.
->>>>>>> e4248bff
 
-<img src="../images/system-overview-top-bar.png" width="600" />
-
-These pages are explained elsewhere in this documentation. +These capability pages are explained specifically here:
+* [System maintainability](system-maintainability.md) and [Delta quality](system-delta-quality.md)
+* [System architecture quality](architecture-quality.md)
+* [System security](system-security.md)
+* [Code explorer](system-code-explorer.md)