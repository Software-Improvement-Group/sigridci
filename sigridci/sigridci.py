#!/usr/bin/env python3

# Copyright Software Improvement Group
#
# Licensed under the Apache License, Version 2.0 (the "License");
# you may not use this file except in compliance with the License.
# You may obtain a copy of the License at
# 
#     http://www.apache.org/licenses/LICENSE-2.0
#
# Unless required by applicable law or agreed to in writing, software
# distributed under the License is distributed on an "AS IS" BASIS,
# WITHOUT WARRANTIES OR CONDITIONS OF ANY KIND, either express or implied.
# See the License for the specific language governing permissions and
# limitations under the License.

import argparse
import base64
import datetime
import dataclasses
import html
import json
import os
import re
import sys
import time
import typing
import urllib.parse
import urllib.request
import ssl
import zipfile
import certifi

LOG_HISTORY = []
SYSTEM_NAME_PATTERN = re.compile("[a-z0-9][a-z0-9-]+", re.IGNORECASE)


def log(message):
    timestamp = datetime.datetime.now().strftime("%Y-%m-%d %H:%M:%S")
    print(f"{timestamp}  {message}", flush=True)
    LOG_HISTORY.append(message)
    
    
@dataclasses.dataclass
class UploadOptions:
    sourceDir: str = None
    excludePatterns: typing.List[str] = dataclasses.field(default_factory=lambda: [])
    includeHistory: bool = False
    pathPrefix: str = ""
    showContents: bool = False
    publishOnly: bool = False
    
    
@dataclasses.dataclass
class TargetQuality:
    ratings: typing.Dict[str, float]

    def __init__(self, configFile, targetRating):
        self.ratings = {"MAINTAINABILITY" : targetRating}
        
        if os.path.exists(configFile):
            log(f"Loading target quality level from configuration file {configFile}")
            # We can't use pyyaml because PIP is not available in the some of the
            # very diverse set of customer environments where Sigrid CI is used.
            targetPattern = re.compile("(" + "|".join(Report.METRICS) + "):\s*([\d\.]+)", re.IGNORECASE)
            for line in open(configFile, "r"):
                match = targetPattern.match(line.strip())
                if match:
                    self.ratings[match.group(1).upper()] = float(match.group(2))
    
    def meetsTargetQualityForMetric(self, feedback, metric):
        value = feedback["newCodeRatings"].get(metric, None)
        targetRating = self.ratings.get(metric, None)
        return value == None or targetRating == None or value >= targetRating
        
    def meetsOverallQualityTarget(self, feedback):
        return all(self.meetsTargetQualityForMetric(feedback, metric) for metric in self.ratings)


class SigridApiClient:
    PROTOCOL_VERSION = "v1"
    POLL_INTERVAL = 60
    POLL_ATTEMPTS = 60
    RETRY_ATTEMPTS = 5

    def __init__(self, args):
        self.baseURL = args.sigridurl
        self.urlPartnerName = urllib.parse.quote_plus(args.partner.lower())
        self.urlCustomerName = urllib.parse.quote_plus(args.customer.lower())
        self.urlSystemName = urllib.parse.quote_plus(args.system.lower())
        self.publish = args.publish or args.publishonly
        
    def callSigridAPI(self, api, path):
        url = f"{self.baseURL}/rest/{api}{path}"
        request = urllib.request.Request(url, None)
        request.add_header("Accept", "application/json")
<<<<<<< HEAD
        request.add_header("Authorization", \
            b"Basic " + base64.standard_b64encode(f"{self.account}:{self.token}".encode("utf8")))

        print (certifi.where())
        ctx = ssl.create_default_context()
        ctx.check_hostname = False
        ctx.verify_mode = ssl.CERT_NONE
        response = urllib.request.urlopen(request, context=ctx)
        # response = urllib.request.urlopen(request)
=======
        request.add_header("Authorization", self.getTokenHeaderValue())
            
        response = urllib.request.urlopen(request)
>>>>>>> 851752a0
        if response.status == 204:
            return {}
        responseBody = response.read().decode("utf8")
        if len(responseBody) == 0:
            log("Received empty response")
            return {}
        return json.loads(responseBody)
        
    def getTokenHeaderValue(self):
        token = os.environ["SIGRID_CI_TOKEN"]
        if len(token) >= 32:
            return f"Bearer {token}".encode("utf8")
        else:
            account = os.environ["SIGRID_CI_ACCOUNT"]
            return b"Basic " + base64.standard_b64encode(f"{account}:{token}".encode("utf8"))
        
    def submitUpload(self, options, systemExists):
        log("Creating upload")
        uploadPacker = SystemUploadPacker(options)
        upload = "sigrid-upload-" + datetime.datetime.now().strftime("%Y%m%d-%H%M%S") + ".zip"
        uploadPacker.prepareUpload(options.sourceDir, upload)
    
        log("Preparing upload")
        uploadLocation = self.obtainUploadLocation(systemExists)
        uploadUrl = uploadLocation["uploadUrl"]
        analysisId = uploadLocation["ciRunId"]
        log(f"Sigrid CI analysis ID: {analysisId}")
        log("Publishing upload" if self.publish else "Submitting upload")

        if not self.uploadBinaryFile(uploadUrl, upload):
            raise Exception("Uploading file failed")
            
        return analysisId
        
    def obtainUploadLocation(self, systemExists):
        for attempt in range(self.RETRY_ATTEMPTS):
            try:
                return self.callSigridAPI("inboundresults", self.getRequestUploadPath(systemExists))
            except urllib.error.HTTPError as e:
                if e.code == 502:
                    log("Retrying")
                    time.sleep(self.POLL_INTERVAL)
                else:
                    self.processHttpError(e)
                    
        log("Sigrid is currently unavailable")
        sys.exit(1)
        
    def getRequestUploadPath(self, systemExists):
        path = f"/{self.urlPartnerName}/{self.urlCustomerName}/{self.urlSystemName}/ci/uploads/{self.PROTOCOL_VERSION}"
        if not systemExists:
            path += "/onboarding"
        elif self.publish:
            path += "/publish"
        return path
        
    def uploadBinaryFile(self, url, upload):
        with open(upload, "rb") as uploadRef:
            uploadRequest = urllib.request.Request(url, data=uploadRef.read())
            uploadRequest.method = "PUT"
            uploadRequest.add_header("Content-Type", "application/zip")
            uploadRequest.add_header("Content-Length", "%d" % os.path.getsize(upload))
            uploadRequest.add_header("x-amz-server-side-encryption", "AES256")

            ctx = ssl.create_default_context()
            ctx.check_hostname = False
            ctx.verify_mode = ssl.CERT_NONE
            uploadResponse = urllib.request.urlopen(uploadRequest, context=ctx)
            # uploadResponse = urllib.request.urlopen(uploadRequest)
            return uploadResponse.status in [200, 201, 202]
            
    def checkSystemExists(self):
        for attempt in range(self.RETRY_ATTEMPTS):
            try:
                self.callSigridAPI("analysis-results", \
                    f"/sigridci/{self.urlCustomerName}/{self.urlSystemName}/{self.PROTOCOL_VERSION}/ci")
                return True
            except urllib.error.HTTPError as e:
                if e.code == 404:
                    return False
                elif e.code == 502:
                    log("Retrying")
                    time.sleep(self.POLL_INTERVAL)
                else:
                    self.processHttpError(e)
                    
        log("Sigrid is currently unavailable")
        sys.exit(1)
            
        
    def fetchAnalysisResults(self, analysisId):
        for attempt in range(self.POLL_ATTEMPTS):
            try:
                response = self.callSigridAPI("analysis-results",
                    f"/sigridci/{self.urlCustomerName}/{self.urlSystemName}/{self.PROTOCOL_VERSION}/ci/results/{analysisId}")
                if response != {}:
                    return response            
            except urllib.error.HTTPError as e:
                self.processHttpError(e)
            except json.JSONDecodeError as e:
                log("Received incomplete analysis results")
            
            log("Waiting for analysis results")
            time.sleep(self.POLL_INTERVAL)
            
        log("Analysis failed: waiting for analysis results took too long")
        sys.exit(1)
        
    def processHttpError(self, e):
        if e.code in [401, 403]:
            log("You are not authorized to access Sigrid for this system")
            sys.exit(1)
        elif e.code == 404:
            log("Analysis results not yet available")
        elif e.code >= 500:
            log(f"Sigrid is currently not available (HTTP status {e.code})")
            sys.exit(1)
        else:      
            raise Exception(f"Received HTTP status {e.code}")
        

class SystemUploadPacker:
    MAX_UPLOAD_SIZE_MB = 500

    DEFAULT_EXCLUDES = [
        "$tf/",
        "coverage/",
        "build/",
        "dist/",
        "node_modules/",
        "sigridci/",
        "sigrid-ci-output/",
        "target/",
        ".idea/",
        ".jpg",
        ".png"
    ]
    
    def __init__(self, options):
        self.excludePatterns = [] + (options.excludePatterns or []) + self.DEFAULT_EXCLUDES
        self.excludePatterns = [excl for excl in self.excludePatterns if excl != ""]
        if not options.includeHistory:
            self.excludePatterns += [".git/", ".gitmodules"]

        self.pathPrefix = options.pathPrefix.strip("/")
        self.showContents = options.showContents

    def prepareUpload(self, sourceDir, outputFile):
        zipFile = zipfile.ZipFile(outputFile, "w", zipfile.ZIP_DEFLATED)
        
        for root, dirs, files in os.walk(sourceDir):
            for file in sorted(files):
                filePath = os.path.join(root, file)
                if file != outputFile and not self.isExcluded(filePath):
                    relativePath = os.path.relpath(os.path.join(root, file), sourceDir)
                    uploadPath = self.getUploadFilePath(relativePath)
                    if self.showContents:
                        log(f"Adding file to upload: {uploadPath}")
                    zipFile.write(filePath, uploadPath)
        
        zipFile.close()
        
        self.checkUploadContents(outputFile)
        
    def checkUploadContents(self, outputFile):
        uploadSizeBytes = os.path.getsize(outputFile)
        uploadSizeMB = max(round(uploadSizeBytes / 1024 / 1024), 1)
        log(f"Upload size is {uploadSizeMB} MB")
        
        if uploadSizeMB > self.MAX_UPLOAD_SIZE_MB:
            raise Exception(f"Upload exceeds maximum size of {self.MAX_UPLOAD_SIZE_MB} MB")
            
        if uploadSizeBytes < 50000:
            log("Warning: Upload is very small, source directory might not contain all source code")
            
    def getUploadFilePath(self, relativePath):
        if self.pathPrefix == "":
            return relativePath
        return f"{self.pathPrefix}/{relativePath}"
        
    def isExcluded(self, filePath):
        normalizedPath = filePath.replace("\\", "/")
        for exclude in self.excludePatterns:
            if exclude.strip() in normalizedPath:
                return True
        return False
        
        
class Report:
    METRICS = ["VOLUME", "DUPLICATION", "UNIT_SIZE", "UNIT_COMPLEXITY", "UNIT_INTERFACING", "MODULE_COUPLING",
               "COMPONENT_BALANCE_PROP", "COMPONENT_INDEPENDENCE", "COMPONENT_ENTANGLEMENT", "MAINTAINABILITY"]
               
    REFACTORING_CANDIDATE_METRICS = ["DUPLICATION", "UNIT_SIZE", "UNIT_COMPLEXITY", "UNIT_INTERFACING",
                                     "MODULE_COUPLING"]

    def generate(self, feedback, args, target):
        pass
        
    def formatMetricName(self, metric):
        return metric.replace("_PROP", "").title().replace("_", " ")
        
    def formatRating(self, ratings, metric, naText="N/A"):
        if ratings.get(metric, None) == None:
            return naText
        return "%.1f" % ratings[metric]
        
    def formatBaseline(self, feedback):
        if not feedback.get("baseline", None):
            return "N/A"
        snapshotDate = datetime.datetime.strptime(feedback["baseline"], "%Y%m%d")
        return snapshotDate.strftime("%Y-%m-%d")
        
    def getSigridUrl(self, args):
        return "https://sigrid-says.com/" + urllib.parse.quote_plus(args.customer) + "/" + \
            urllib.parse.quote_plus(args.system);
            
    def getRefactoringCandidates(self, feedback, metric):
        refactoringCandidates = feedback.get("refactoringCandidates", [])
        return [rc for rc in refactoringCandidates if rc["metric"] == metric]


class TextReport(Report):
    ANSI_BOLD = "\033[1m"
    ANSI_GREEN = "\033[92m"
    ANSI_YELLOW = "\033[33m"
    ANSI_RED = "\033[91m"
    ANSI_BLUE = "\033[96m"
    LINE_WIDTH = 89
    
    def __init__(self, output=sys.stdout):
        self.output = output

    def generate(self, feedback, args, target):
        self.printHeader("Refactoring candidates")
        for metric in self.REFACTORING_CANDIDATE_METRICS:
            self.printMetric(feedback, metric)
            
        self.printHeader("Maintainability ratings")
        self.printTableRow(["System property", f"Baseline on {self.formatBaseline(feedback)}", \
            "New/changed code", "Target", "Overall" if args.publish else ""] )
        
        for metric in self.METRICS:
            if metric == "MAINTAINABILITY":
                self.printSeparator()
            
            row = [
                self.formatMetricName(metric), 
                "(" + self.formatRating(feedback["baselineRatings"], metric) + ")",
                self.formatRating(feedback["newCodeRatings"], metric),
                str(target.ratings.get(metric, "")),
                self.formatRating(feedback["baselineRatings"], metric) if args.publish else ""
            ]
        
            self.printTableRow(row, self.getRatingColor(feedback, target, metric))
            
    def printTableRow(self, row, color=None):
        formattedRow = "%-27s%-25s%-20s%-10s%-7s" % tuple(row)
        if color:
            self.printColor(formattedRow, color)
        else:
            print(formattedRow, file=self.output)
                
    def printHeader(self, header):
        print("", file=self.output)
        self.printSeparator()
        print(header, file=self.output)
        self.printSeparator()
        
    def printSeparator(self):
        print("-" * self.LINE_WIDTH, file=self.output)
                
    def printMetric(self, feedback, metric):
        print("", file=self.output)
        print(self.formatMetricName(metric), file=self.output)
        
        refactoringCandidates = self.getRefactoringCandidates(feedback, metric)
        if len(refactoringCandidates) == 0:
            print("    None", file=self.output)
        else:
            for rc in refactoringCandidates:
                print(self.formatRefactoringCandidate(rc), file=self.output)
                
    def getRatingColor(self, feedback, target, metric):
        if feedback["newCodeRatings"].get(metric, None) == None or not metric in target.ratings:
            return self.ANSI_BLUE
        elif target.meetsTargetQualityForMetric(feedback, metric):
            return self.ANSI_GREEN
        else:
            return self.ANSI_RED
                
    def formatRefactoringCandidate(self, rc):
        category = ("(" + rc["category"] + ")").ljust(14)
        subject = rc["subject"].replace("\n", "\n" + (" " * 21)).replace("::", "\n" + (" " * 21))
        return f"    - {category} {subject}"

    def printColor(self, message, ansiPrefix):
        print(ansiPrefix + message + "\033[0m", file=self.output)
        
        
class StaticHtmlReport(Report):
    HTML_STAR_FULL = "&#9733;"
    HTML_STAR_EMPTY = "&#9734;"

    def generate(self, feedback, args, target):
        if not os.path.exists("sigrid-ci-output"):
            os.mkdir("sigrid-ci-output")
    
        with open(os.path.dirname(__file__) + "/sigridci-feedback-template.html", encoding="utf-8", mode="r") as templateRef:
            template = templateRef.read()
            template = self.renderHtmlFeedback(template, feedback, args, target)

        reportFile = os.path.abspath("sigrid-ci-output/index.html")
        writer = open(reportFile, encoding="utf-8", mode="w")
        writer.write(template)
        writer.close()
        
        print("")
        print("You can find the full results here:")
        print("    " + reportFile)
        print("")
        print("You can find more information about these results in Sigrid:")
        print("    " + self.getSigridUrl(args))
        print("")
        
    def renderHtmlFeedback(self, template, feedback, args, target):
        placeholders = {
            "CUSTOMER" : html.escape(args.customer),
            "SYSTEM" : html.escape(args.system),
            "TARGET" : "%.1f" % target.ratings["MAINTAINABILITY"],
            "LINES_OF_CODE_TOUCHED" : "%d" % feedback.get("newCodeLinesOfCode", 0),
            "BASELINE_DATE" : self.formatBaseline(feedback),
            "SIGRID_LINK" : self.getSigridUrl(args),
            "MAINTAINABILITY_PASSED" : ("passed" if target.meetsOverallQualityTarget(feedback) else "failed")
        }
        
        for metric in self.METRICS:
            placeholders[f"{metric}_OVERALL"] = self.formatRating(feedback["baselineRatings"], metric)
            placeholders[f"{metric}_NEW"] = self.formatRating(feedback["newCodeRatings"], metric)
            placeholders[f"{metric}_TARGET"] = self.formatRating(target.ratings, metric, "")
            placeholders[f"{metric}_STARS_OVERALL"] = self.formatHtmlStars(feedback["baselineRatings"], metric)
            placeholders[f"{metric}_STARS_NEW"] = self.formatHtmlStars(feedback["newCodeRatings"], metric)
            placeholders[f"{metric}_PASSED"] = self.formatPassed(feedback, target, metric)
            placeholders[f"{metric}_REFACTORING_CANDIDATES"] = self.formatRefactoringCandidates(feedback, metric)
        
        return self.fillPlaceholders(template, placeholders)
        
    def fillPlaceholders(self, template, placeholders):
        for placeholder, value in placeholders.items():
            template = template.replace(f"@@@{placeholder}", value)
        return template
        
    def formatPassed(self, feedback, target, metric):
        if target.ratings.get(metric, None) == None:
            return ""
        return "passed" if target.meetsTargetQualityForMetric(feedback, metric) else "failed"
        
    def formatRefactoringCandidates(self, feedback, metric):
        refactoringCandidates = self.getRefactoringCandidates(feedback, metric)
        if len(refactoringCandidates) == 0:
            return "None"
        return "\n".join([self.formatRefactoringCandidate(rc) for rc in refactoringCandidates])
        
    def formatRefactoringCandidate(self, rc):
        subjectName = html.escape(rc["subject"]).replace("\n", "<br />").replace("::", "<br />")
        category = html.escape(rc["category"])
        return f"<span><em>({category})</em><div>{subjectName}</div></span>"
        
    def formatHtmlStars(self, ratings, metric):
        if ratings.get(metric, None) == None:
            return "N/A"
        stars = min(int(ratings[metric] + 0.5), 5)
        fullStars = stars * self.HTML_STAR_FULL
        emptyStars = (5 - stars) * self.HTML_STAR_EMPTY
        rating = self.formatRating(ratings, metric)
        return f"<strong class=\"stars{stars}\">{fullStars}{emptyStars}</strong> &nbsp; " + rating
        
        
class ExitCodeReport(Report):   
    def generate(self, feedback, args, target):
        asciiArt = TextReport()
        
        if target.meetsOverallQualityTarget(feedback):
            asciiArt.printColor("\n** SIGRID CI RUN COMPLETE: YOU WROTE MAINTAINABLE CODE AND REACHED THE TARGET **\n", \
                asciiArt.ANSI_BOLD + asciiArt.ANSI_GREEN)
        else:
            asciiArt.printColor("\n** SIGRID CI RUN COMPLETE: THE CODE YOU WROTE DID NOT MEET THE TARGET FOR MAINTAINABLE CODE **\n", \
                asciiArt.ANSI_BOLD + asciiArt.ANSI_YELLOW)
            
            # If you publish(only) we never break the build
            # We can break the build when running on a branch or pull request.
            if not args.publish:
                sys.exit(1)
                
                
class SigridCiRunner:
    def run(self, apiClient, options, target, reports):
        systemExists = apiClient.checkSystemExists()
        log("Found system in Sigrid" if systemExists else "System is not yet on-boarded to Sigrid")
        analysisId = apiClient.submitUpload(options, systemExists)

        if not systemExists:
            log(f"System '{apiClient.urlSystemName}' is on-boarded to Sigrid, and will appear in sigrid-says.com shortly")
        elif options.publishOnly:
            log("Your project's source code has been published to Sigrid")
        else:
            feedback = apiClient.fetchAnalysisResults(analysisId)
            
            if not os.path.exists("sigrid-ci-output"):
                os.mkdir("sigrid-ci-output")
            
            for report in reports:
                report.generate(feedback, args, target)
                
                
if __name__ == "__main__":
    parser = argparse.ArgumentParser()
    parser.add_argument("--partner", type=str, default="sig")
    parser.add_argument("--customer", type=str)
    parser.add_argument("--system", type=str)
    parser.add_argument("--source", type=str)
    parser.add_argument("--targetquality", type=float, default=3.5)
    parser.add_argument("--publish", action="store_true")
    parser.add_argument("--publishonly", action="store_true")
    parser.add_argument("--exclude", type=str, default="")
    parser.add_argument("--pathprefix", type=str, default="")
    parser.add_argument("--showupload", action="store_true")
    parser.add_argument("--history", action="store_true")
    parser.add_argument("--sigridurl", type=str, default="https://sigrid-says.com")
    args = parser.parse_args()
    
    if args.customer == None or args.system == None or args.source == None:
        parser.print_help()
        sys.exit(1)
    
    if sys.version_info.major == 2 or sys.version_info.minor < 7:
        print("Sigrid CI requires Python 3.7 or higher")
        sys.exit(1)
        
    if not "SIGRID_CI_TOKEN" in os.environ:
        print("Missing required environment variable SIGRID_CI_TOKEN")
        sys.exit(1)
        
    if not os.path.exists(args.source):
        print("Source code directory not found: " + args.source)
        sys.exit(1)
        
    if args.publish and len(args.pathprefix) > 0:
        print("You cannot use both --publish and --pathprefix at the same time, refer to the documentation for details")
        sys.exit(1)
        
    if not SYSTEM_NAME_PATTERN.match(args.system):
        print("Invalid system name, system name can only contain letters/numbers/hyphens, and cannot start with a hyphen")
        sys.exit(1)
    
    log("Starting Sigrid CI")
    options = UploadOptions(args.source, args.exclude.split(","), args.history, args.pathprefix, args.showupload, args.publishonly)
    target = TargetQuality(f"{args.source}/sigrid.yaml", args.targetquality)
    apiClient = SigridApiClient(args)
    reports = [TextReport(), StaticHtmlReport(), ExitCodeReport()]
    
    runner = SigridCiRunner()
    runner.run(apiClient, options, target, reports)
    <|MERGE_RESOLUTION|>--- conflicted
+++ resolved
@@ -94,21 +94,13 @@
         url = f"{self.baseURL}/rest/{api}{path}"
         request = urllib.request.Request(url, None)
         request.add_header("Accept", "application/json")
-<<<<<<< HEAD
-        request.add_header("Authorization", \
-            b"Basic " + base64.standard_b64encode(f"{self.account}:{self.token}".encode("utf8")))
-
-        print (certifi.where())
+        request.add_header("Authorization", self.getTokenHeaderValue())
+            
         ctx = ssl.create_default_context()
         ctx.check_hostname = False
         ctx.verify_mode = ssl.CERT_NONE
         response = urllib.request.urlopen(request, context=ctx)
         # response = urllib.request.urlopen(request)
-=======
-        request.add_header("Authorization", self.getTokenHeaderValue())
-            
-        response = urllib.request.urlopen(request)
->>>>>>> 851752a0
         if response.status == 204:
             return {}
         responseBody = response.read().decode("utf8")
@@ -124,7 +116,7 @@
         else:
             account = os.environ["SIGRID_CI_ACCOUNT"]
             return b"Basic " + base64.standard_b64encode(f"{account}:{token}".encode("utf8"))
-        
+
     def submitUpload(self, options, systemExists):
         log("Creating upload")
         uploadPacker = SystemUploadPacker(options)
@@ -558,11 +550,11 @@
     if args.publish and len(args.pathprefix) > 0:
         print("You cannot use both --publish and --pathprefix at the same time, refer to the documentation for details")
         sys.exit(1)
-        
+
     if not SYSTEM_NAME_PATTERN.match(args.system):
         print("Invalid system name, system name can only contain letters/numbers/hyphens, and cannot start with a hyphen")
         sys.exit(1)
-    
+
     log("Starting Sigrid CI")
     options = UploadOptions(args.source, args.exclude.split(","), args.history, args.pathprefix, args.showupload, args.publishonly)
     target = TargetQuality(f"{args.source}/sigrid.yaml", args.targetquality)
@@ -570,5 +562,4 @@
     reports = [TextReport(), StaticHtmlReport(), ExitCodeReport()]
     
     runner = SigridCiRunner()
-    runner.run(apiClient, options, target, reports)
-    +    runner.run(apiClient, options, target, reports)