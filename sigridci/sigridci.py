#!/usr/bin/env python3

# Copyright Software Improvement Group
#
# Licensed under the Apache License, Version 2.0 (the "License");
# you may not use this file except in compliance with the License.
# You may obtain a copy of the License at
# 
#     http://www.apache.org/licenses/LICENSE-2.0
#
# Unless required by applicable law or agreed to in writing, software
# distributed under the License is distributed on an "AS IS" BASIS,
# WITHOUT WARRANTIES OR CONDITIONS OF ANY KIND, either express or implied.
# See the License for the specific language governing permissions and
# limitations under the License.

import argparse
import base64
import datetime
import dataclasses
import html
import json
import os
import re
import sys
import time
import typing
import urllib.parse
import urllib.request
import zipfile


LOG_HISTORY = []


def log(message):
    timestamp = datetime.datetime.now().strftime("%Y-%m-%d %H:%M:%S")
    print(f"{timestamp}  {message}", flush=True)
    LOG_HISTORY.append(message)
    
    
@dataclasses.dataclass
class UploadOptions:
    sourceDir: str = None
    excludePatterns: typing.List[str] = dataclasses.field(default_factory=lambda: [])
    includeHistory: bool = False
    pathPrefix: str = ""
    showContents: bool = False
    
    
@dataclasses.dataclass
class TargetQuality:
    ratings: typing.Dict[str, float]

    def __init__(self, configFile, targetRating):
        self.ratings = {"MAINTAINABILITY" : targetRating}
        
        if os.path.exists(configFile):
            log(f"Loading target quality level from configuration file {configFile}")
            # We can't use pyyaml because PIP is not available in the some of the
            # very diverse set of customer environments where Sigrid CI is used.
            targetPattern = re.compile("(" + "|".join(Report.METRICS) + "):\s*([\d\.]+)", re.IGNORECASE)
            for line in open(configFile, "r"):
                match = targetPattern.match(line.strip())
                if match:
                    self.ratings[match.group(1).upper()] = float(match.group(2))
    
    def meetsTargetQualityForMetric(self, feedback, metric):
        value = feedback["newCodeRatings"].get(metric, None)
        targetRating = self.ratings.get(metric, None)
        return value == None or targetRating == None or value >= targetRating
        
    def meetsOverallQualityTarget(self, feedback):
        return all(self.meetsTargetQualityForMetric(feedback, metric) for metric in self.ratings)


class SigridApiClient:
    PROTOCOL_VERSION = "v1"
    POLL_INTERVAL = 60
    POLL_ATTEMPTS = 60
    RETRY_ATTEMPTS = 5

    def __init__(self, args):
        self.baseURL = args.sigridurl
        self.account = os.environ["SIGRID_CI_ACCOUNT"]
        self.token = os.environ["SIGRID_CI_TOKEN"]
        self.urlPartnerName = urllib.parse.quote_plus(args.partner.lower())
        self.urlCustomerName = urllib.parse.quote_plus(args.customer.lower())
        self.urlSystemName = urllib.parse.quote_plus(args.system.lower())
        self.publish = args.publish or args.publishonly
        
    def callSigridAPI(self, api, path):
        url = f"{self.baseURL}/rest/{api}{path}"
        request = urllib.request.Request(url, None)
        request.add_header("Accept", "application/json")
        request.add_header("Authorization", \
            b"Basic " + base64.standard_b64encode(f"{self.account}:{self.token}".encode("utf8")))
            
        response = urllib.request.urlopen(request)
        if response.status == 204:
            return {}
        responseBody = response.read().decode("utf8")
        if len(responseBody) == 0:
            log("Received empty response")
            return {}
        return json.loads(responseBody)
        
    def submitUpload(self, options):
        log("Creating upload")
        uploadPacker = SystemUploadPacker(options)
        upload = "sigrid-upload-" + datetime.datetime.now().strftime("%Y%m%d-%H%M%S") + ".zip"
        uploadPacker.prepareUpload(options.sourceDir, upload)
    
        log("Preparing upload")
        uploadLocation = self.obtainUploadLocation()
        uploadUrl = uploadLocation["uploadUrl"]
        analysisId = uploadLocation["ciRunId"]
        log(f"Sigrid CI analysis ID: {analysisId}")
        log("Publishing upload" if self.publish else "Submitting upload")

        if not self.uploadBinaryFile(uploadUrl, upload):
            raise Exception("Uploading file failed")
            
        return analysisId
        
    def obtainUploadLocation(self):
        for attempt in range(self.RETRY_ATTEMPTS):
            try:
                return self.callSigridAPI("inboundresults", self.getRequestUploadPath())
            except urllib.error.HTTPError as e:
                if e.code == 502:
                    log("Retrying")
                    time.sleep(self.POLL_INTERVAL)
                else:
                    self.processHttpError(e)
                    
        log("Sigrid is currently unavailable")
        sys.exit(1)
        
    def getRequestUploadPath(self):
        path = f"/{self.urlPartnerName}/{self.urlCustomerName}/{self.urlSystemName}/ci/uploads/{self.PROTOCOL_VERSION}"
        if self.publish:
            path += "/publish"
        return path
        
    def uploadBinaryFile(self, url, upload):
        with open(upload, "rb") as uploadRef:
            uploadRequest = urllib.request.Request(url, data=uploadRef.read())
            uploadRequest.method = "PUT"
            uploadRequest.add_header("Content-Type", "application/zip")
            uploadRequest.add_header("Content-Length", "%d" % os.path.getsize(upload))
            uploadRequest.add_header("x-amz-server-side-encryption", "AES256")
            uploadResponse = urllib.request.urlopen(uploadRequest)
            return uploadResponse.status in [200, 201, 202]
        
    def fetchAnalysisResults(self, analysisId):
        for attempt in range(self.POLL_ATTEMPTS):
            try:
                response = self.callSigridAPI("analysis-results",
                    f"/sigridci/{self.urlCustomerName}/{self.urlSystemName}/{self.PROTOCOL_VERSION}/ci/results/{analysisId}")
                if response != {}:
                    return response            
            except urllib.error.HTTPError as e:
                self.processHttpError(e)
            except json.JSONDecodeError as e:
                log("Received incomplete analysis results")
            
            log("Waiting for analysis results")
            time.sleep(self.POLL_INTERVAL)
            
        log("Analysis failed: waiting for analysis results took too long")
        sys.exit(1)
        
    def processHttpError(self, e):
        if e.code in [401, 403]:
            log("You are not authorized to access Sigrid for this system")
            sys.exit(1)
        elif e.code == 404:
            log("Analysis results not yet available")
        elif e.code >= 500:
            log(f"Sigrid is currently not available (HTTP status {e.code})")
            sys.exit(1)
        else:      
            raise Exception(f"Received HTTP status {e.code}")
        

class SystemUploadPacker:
    MAX_UPLOAD_SIZE_MB = 500

    DEFAULT_EXCLUDES = [
        "coverage/",
        "build/",
        "dist/",
        "node_modules/",
        "sigridci/",
        "sigrid-ci-output/",
        "target/",
        ".idea/",
        ".jpg",
        ".png"
    ]
    
    def __init__(self, options):
        self.excludePatterns = [] + (options.excludePatterns or []) + self.DEFAULT_EXCLUDES
        self.excludePatterns = [excl for excl in self.excludePatterns if excl != ""]
        if not options.includeHistory:
            self.excludePatterns += [".git/", ".gitmodules"]

        self.pathPrefix = options.pathPrefix.strip("/")
        self.showContents = options.showContents

    def prepareUpload(self, sourceDir, outputFile):
        zipFile = zipfile.ZipFile(outputFile, "w", zipfile.ZIP_DEFLATED)
        
        for root, dirs, files in os.walk(sourceDir):
            for file in sorted(files):
                filePath = os.path.join(root, file)
                if file != outputFile and not self.isExcluded(filePath):
                    relativePath = os.path.relpath(os.path.join(root, file), sourceDir)
                    uploadPath = self.getUploadFilePath(relativePath)
                    if self.showContents:
                        log(f"Adding file to upload: {uploadPath}")
                    zipFile.write(filePath, uploadPath)
        
        zipFile.close()
        
        self.checkUploadContents(outputFile)
        
    def checkUploadContents(self, outputFile):
        uploadSizeBytes = os.path.getsize(outputFile)
        uploadSizeMB = max(round(uploadSizeBytes / 1024 / 1024), 1)
        log(f"Upload size is {uploadSizeMB} MB")
        
        if uploadSizeMB > self.MAX_UPLOAD_SIZE_MB:
            raise Exception(f"Upload exceeds maximum size of {self.MAX_UPLOAD_SIZE_MB} MB")
            
        if uploadSizeBytes < 50000:
            log("Warning: Upload is very small, source directory might not contain all source code")
            
    def getUploadFilePath(self, relativePath):
        if self.pathPrefix == "":
            return relativePath
        return f"{self.pathPrefix}/{relativePath}"
        
    def isExcluded(self, filePath):
        normalizedPath = filePath.replace("\\", "/")
        for exclude in self.excludePatterns:
            if exclude.strip() in normalizedPath:
                return True
        return False
        
        
class Report:
    METRICS = ["VOLUME", "DUPLICATION", "UNIT_SIZE", "UNIT_COMPLEXITY", "UNIT_INTERFACING", "MODULE_COUPLING",
               "COMPONENT_BALANCE_PROP", "COMPONENT_INDEPENDENCE", "COMPONENT_ENTANGLEMENT", "MAINTAINABILITY"]
               
    REFACTORING_CANDIDATE_METRICS = ["DUPLICATION", "UNIT_SIZE", "UNIT_COMPLEXITY", "UNIT_INTERFACING",
                                     "MODULE_COUPLING"]

    def generate(self, feedback, args, target):
        pass
        
    def formatRating(self, ratings, metric, naText="N/A"):
        if ratings.get(metric, None) == None:
            return naText
        return "%.1f" % ratings[metric]
        
    def formatBaseline(self, feedback):
        if not feedback.get("baseline", None):
            return "N/A"
        snapshotDate = datetime.datetime.strptime(feedback["baseline"], "%Y%m%d")
        return snapshotDate.strftime("%Y-%m-%d")
        
    def getSigridUrl(self, args):
        return "https://sigrid-says.com/" + urllib.parse.quote_plus(args.customer) + "/" + \
            urllib.parse.quote_plus(args.system);
            
    def getRefactoringCandidates(self, feedback, metric):
        refactoringCandidates = feedback.get("refactoringCandidates", [])
        return [rc for rc in refactoringCandidates if rc["metric"] == metric]


class TextReport(Report):
    ANSI_BOLD = "\033[1m"
    ANSI_GREEN = "\033[92m"
    ANSI_YELLOW = "\033[33m"
    ANSI_RED = "\033[91m"
    ANSI_BLUE = "\033[96m"
    LINE_WIDTH = 91

    def generate(self, feedback, args, target):
        self.printHeader("Refactoring candidates")
        for metric in self.REFACTORING_CANDIDATE_METRICS:
            self.printMetric(feedback, metric)

        self.printHeader("Maintainability ratings")
        print("System property".ljust(40) + f"Baseline ({self.formatBaseline(feedback)})    New/changed code    Target")
        for metric in self.METRICS:
            if metric == "MAINTAINABILITY":
                print("-" * self.LINE_WIDTH)
            fields = (metric.replace("_PROP", "").title().replace("_", " "), \
                "(" + self.formatRating(feedback["overallRatings"], metric) + ")", \
                self.formatRating(feedback["newCodeRatings"], metric), \
                str(target.ratings.get(metric, "")))
            self.printColor("%-40s%-25s%-20s%s" % fields, self.getRatingColor(feedback, target, metric))
                
    def printHeader(self, header):
        print("")
        print("-" * self.LINE_WIDTH)
        print(header)
        print("-" * self.LINE_WIDTH)
                
    def printMetric(self, feedback, metric):
        print("")
        print(metric.replace("_PROP", "").title().replace("_", " "))
        
        refactoringCandidates = self.getRefactoringCandidates(feedback, metric)
        if len(refactoringCandidates) == 0:
            print("    None")
        else:
            for rc in refactoringCandidates:
                print(self.formatRefactoringCandidate(rc))
                
    def getRatingColor(self, feedback, target, metric):
        if feedback["newCodeRatings"].get(metric, None) == None:
            return self.ANSI_BLUE
        elif target.meetsTargetQualityForMetric(feedback, metric):
            return self.ANSI_GREEN
        else:
            return self.ANSI_RED
                
    def formatRefactoringCandidate(self, rc):
        category = ("(" + rc["category"] + ")").ljust(14)
        subject = rc["subject"].replace("\n", "\n" + (" " * 21)).replace("::", "\n" + (" " * 21))
        return f"    - {category} {subject}"

    def printColor(self, message, ansiPrefix):
        print(ansiPrefix + message + "\033[0m")
        
        
class StaticHtmlReport(Report):
    HTML_STAR_FULL = "&#9733;"
    HTML_STAR_EMPTY = "&#9734;"

    def generate(self, feedback, args, target):
        if not os.path.exists("sigrid-ci-output"):
            os.mkdir("sigrid-ci-output")
    
        with open(os.path.dirname(__file__) + "/sigridci-feedback-template.html", encoding="utf-8", mode="r") as templateRef:
            template = templateRef.read()
            template = self.renderHtmlFeedback(template, feedback, args, target)

        reportFile = os.path.abspath("sigrid-ci-output/index.html")
        writer = open(reportFile, encoding="utf-8", mode="w")
        writer.write(template)
        writer.close()
        
        print("")
        print("You can find the full results here:")
        print("    " + reportFile)
        print("")
        print("You can find more information about these results in Sigrid:")
        print("    " + self.getSigridUrl(args))
        print("")
        
    def renderHtmlFeedback(self, template, feedback, args, target):
        placeholders = {
            "CUSTOMER" : html.escape(args.customer),
            "SYSTEM" : html.escape(args.system),
            "TARGET" : "%.1f" % target.ratings["MAINTAINABILITY"],
            "LINES_OF_CODE_TOUCHED" : "%d" % feedback.get("newCodeLinesOfCode", 0),
            "BASELINE_DATE" : self.formatBaseline(feedback),
            "SIGRID_LINK" : self.getSigridUrl(args),
            "MAINTAINABILITY_PASSED" : ("passed" if target.meetsOverallQualityTarget(feedback) else "failed")
        }
        
        for metric in self.METRICS:
            placeholders[f"{metric}_OVERALL"] = self.formatRating(feedback["overallRatings"], metric)
            placeholders[f"{metric}_NEW"] = self.formatRating(feedback["newCodeRatings"], metric)
            placeholders[f"{metric}_TARGET"] = self.formatRating(target.ratings, metric, "")
            placeholders[f"{metric}_STARS_OVERALL"] = self.formatHtmlStars(feedback["overallRatings"], metric)
            placeholders[f"{metric}_STARS_NEW"] = self.formatHtmlStars(feedback["newCodeRatings"], metric)
            placeholders[f"{metric}_PASSED"] = self.formatPassed(feedback, target, metric)
            placeholders[f"{metric}_REFACTORING_CANDIDATES"] = self.formatRefactoringCandidates(feedback, metric)
        
        return self.fillPlaceholders(template, placeholders)
        
    def fillPlaceholders(self, template, placeholders):
        for placeholder, value in placeholders.items():
            template = template.replace(f"@@@{placeholder}", value)
        return template
        
    def formatPassed(self, feedback, target, metric):
        if target.ratings.get(metric, None) == None:
            return ""
        return "passed" if target.meetsTargetQualityForMetric(feedback, metric) else "failed"
        
    def formatRefactoringCandidates(self, feedback, metric):
        refactoringCandidates = self.getRefactoringCandidates(feedback, metric)
        if len(refactoringCandidates) == 0:
            return "None"
        return "\n".join([self.formatRefactoringCandidate(rc) for rc in refactoringCandidates])
        
    def formatRefactoringCandidate(self, rc):
        subjectName = html.escape(rc["subject"]).replace("\n", "<br />").replace("::", "<br />")
        category = html.escape(rc["category"])
        return f"<span><em>({category})</em><div>{subjectName}</div></span>"
        
    def formatHtmlStars(self, ratings, metric):
        if ratings.get(metric, None) == None:
            return "N/A"
        stars = min(int(ratings[metric] + 0.5), 5)
        fullStars = stars * self.HTML_STAR_FULL
        emptyStars = (5 - stars) * self.HTML_STAR_EMPTY
        rating = self.formatRating(ratings, metric)
        return f"<strong class=\"stars{stars}\">{fullStars}{emptyStars}</strong> &nbsp; " + rating
        
        
class ExitCodeReport(Report):   
    def generate(self, feedback, args, target):
        asciiArt = TextReport()
        
        if target.meetsOverallQualityTarget(feedback):
            asciiArt.printColor("\n** SIGRID CI RUN COMPLETE: YOU WROTE MAINTAINABLE CODE AND REACHED THE TARGET **\n", \
                asciiArt.ANSI_BOLD + asciiArt.ANSI_GREEN)
        else:
            asciiArt.printColor("\n** SIGRID CI RUN COMPLETE: THE CODE YOU WROTE DID NOT MEET THE TARGET FOR MAINTAINABLE CODE **\n", \
                asciiArt.ANSI_BOLD + asciiArt.ANSI_YELLOW)
<<<<<<< HEAD
            # Only break the build when not publishing to Sigrid,
            # i.e. when running on a branch or pull request.
            if not args.publish and not args.publishonly:
=======
            # If you publish(only) we never break the build
            # We can break the build when running on a branch or pull request.
            if not args.publish:
>>>>>>> c1d38e55
                sys.exit(1)
                
                
if __name__ == "__main__":
    parser = argparse.ArgumentParser()
    parser.add_argument("--partner", type=str, default="sig")
    parser.add_argument("--customer", type=str)
    parser.add_argument("--system", type=str)
    parser.add_argument("--source", type=str)
    parser.add_argument("--targetquality", type=float, default=3.5)
    parser.add_argument("--publish", action="store_true")
    parser.add_argument("--publishonly", action="store_true")
    parser.add_argument("--exclude", type=str, default="")
    parser.add_argument("--pathprefix", type=str, default="")
    parser.add_argument("--showupload", action="store_true")
    parser.add_argument("--history", action="store_true")
    parser.add_argument("--sigridurl", type=str, default="https://sigrid-says.com")
    args = parser.parse_args()
    
    if args.customer == None or args.system == None or args.source == None:
        parser.print_help()
        sys.exit(1)
    
    if sys.version_info.major == 2 or sys.version_info.minor < 7:
        print("Sigrid CI requires Python 3.7 or higher")
        sys.exit(1)
        
    if not "SIGRID_CI_ACCOUNT" in os.environ or not "SIGRID_CI_TOKEN" in os.environ:
        print("Sigrid account not found in environment variables SIGRID_CI_ACCOUNT and SIGRID_CI_TOKEN")
        sys.exit(1)
        
    if not os.path.exists(args.source):
        print("Source code directory not found: " + args.source)
        sys.exit(1)
        
    if args.publish and len(args.pathprefix) > 0:
        print("You cannot use both --publish and --pathprefix at the same time, refer to the documentation for details")
        sys.exit(1)
    
    log("Starting Sigrid CI")
    options = UploadOptions(args.source, args.exclude.split(","), args.history, args.pathprefix, args.showupload)
    target = TargetQuality(f"{args.source}/sigrid.yaml", args.targetquality)
    apiClient = SigridApiClient(args)
    analysisId = apiClient.submitUpload(options)
    
    if args.publishonly:
        log("Your project's source code has been published to Sigrid")
    else:
        feedback = apiClient.fetchAnalysisResults(analysisId)
    
        for report in [TextReport(), StaticHtmlReport(), ExitCodeReport()]:
            report.generate(feedback, args, target)<|MERGE_RESOLUTION|>--- conflicted
+++ resolved
@@ -426,15 +426,10 @@
         else:
             asciiArt.printColor("\n** SIGRID CI RUN COMPLETE: THE CODE YOU WROTE DID NOT MEET THE TARGET FOR MAINTAINABLE CODE **\n", \
                 asciiArt.ANSI_BOLD + asciiArt.ANSI_YELLOW)
-<<<<<<< HEAD
-            # Only break the build when not publishing to Sigrid,
-            # i.e. when running on a branch or pull request.
-            if not args.publish and not args.publishonly:
-=======
+            
             # If you publish(only) we never break the build
             # We can break the build when running on a branch or pull request.
             if not args.publish:
->>>>>>> c1d38e55
                 sys.exit(1)
                 
                 
