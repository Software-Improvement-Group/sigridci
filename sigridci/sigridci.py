#!/usr/bin/env python3

# Copyright Software Improvement Group
#
# Licensed under the Apache License, Version 2.0 (the "License");
# you may not use this file except in compliance with the License.
# You may obtain a copy of the License at
# 
#     http://www.apache.org/licenses/LICENSE-2.0
#
# Unless required by applicable law or agreed to in writing, software
# distributed under the License is distributed on an "AS IS" BASIS,
# WITHOUT WARRANTIES OR CONDITIONS OF ANY KIND, either express or implied.
# See the License for the specific language governing permissions and
# limitations under the License.

import argparse
import base64
import datetime
import dataclasses
import html
import json
import os
import re
import subprocess
import sys
import tempfile
import time
import typing
import urllib.parse
import urllib.request
import zipfile
from dataclasses import dataclass
from xml.dom import minidom


LOG_HISTORY = []


def log(message):
    timestamp = datetime.datetime.now().strftime("%Y-%m-%d %H:%M:%S")
    print(f"{timestamp}  {message}", flush=True)
    LOG_HISTORY.append(message)


@dataclass
class UploadOptions:
    sourceDir: str = None
    excludePatterns: typing.List[str] = dataclasses.field(default_factory=lambda: [])
    includeHistory: bool = False
    subsystem: str = ""
    showContents: bool = False
    publishOnly: bool = False
    
    def readScopeFile(self):
        return self.locateFile(["sigrid.yaml", "sigrid.yml"])
        
    def readMetadataFile(self):
        return self.locateFile(["sigrid-metadata.yaml", "sigrid-metadata.yml"])
    
    def locateFile(self, possibleFileNames):
        for file in possibleFileNames:
            if os.path.exists(f"{self.sourceDir}/{file}"):
                with open(f"{self.sourceDir}/{file}", "r") as f:
                    return f.read()
        return None


class TargetQuality:
    def __init__(self, scope, targetRating):
        self.ratings = {"MAINTAINABILITY" : targetRating}
        
        # We can't use pyyaml because PIP is not available in the some of the
        # very diverse set of customer environments where Sigrid CI is used.
        targetPattern = re.compile("(" + "|".join(Report.METRICS) + "):\s*([\d\.]+)", re.IGNORECASE)
        
        for line in scope.split("\n"):
            match = targetPattern.match(line.strip())
            if match:
                log(f"Loading {match.group(1).upper()} target from scope configuration file")
                self.ratings[match.group(1).upper()] = float(match.group(2))

    def meetsTargetQualityForMetric(self, feedback, metric):
        value = feedback["newCodeRatings"].get(metric, None)
        targetRating = self.ratings.get(metric, None)
        return value == None or targetRating == None or value >= targetRating
        
    def meetsQualityTargets(self, feedback):
        return all(self.meetsTargetQualityForMetric(feedback, metric) for metric in self.ratings)


class SigridApiClient:
    API_VERSION = "v1"
    POLL_INTERVAL = 30
    POLL_ATTEMPTS = 120

    def __init__(self, args):
        self.baseURL = args.sigridurl
        self.urlPartnerName = urllib.parse.quote_plus(args.partner.lower())
        self.urlCustomerName = urllib.parse.quote_plus(args.customer.lower())
        self.urlSystemName = urllib.parse.quote_plus(args.system.lower())
        self.publish = args.publish or args.publishonly
        self.subsystem = args.subsystem

    def callSigridAPI(self, path, body=None, contentType=None):
        url = f"{self.baseURL}/rest/{path}"
        request = urllib.request.Request(url, body)
        request.add_header("Accept", "application/json")
        request.add_header("Authorization", f"Bearer {os.environ['SIGRID_CI_TOKEN']}".encode("utf8"))
        if contentType != None:
            request.add_header("Content-Type", contentType)

        response = urllib.request.urlopen(request)
        if response.status == 204:
            return {}
        responseBody = response.read().decode("utf8")
        if len(responseBody) == 0:
            log("Received empty response")
            return {}
        return json.loads(responseBody)
        
    def retry(self, operation, *, attempts=5, allow404=False, allowEmpty=True):
        for attempt in range(attempts):
            try:
                response = operation()
                if allowEmpty or response != {}:
                    return response
            except urllib.error.HTTPError as e:
                if e.code in [401, 403]:
                    log("You are not authorized to access Sigrid for this system")
                    sys.exit(1)
                elif allow404 and e.code == 404:
                    return False
            
            # These statements are intentionally outside of the except-block,
            # since we want to retry for empty response on some end points.
            log("Retrying")
            time.sleep(self.POLL_INTERVAL)
        
        log(f"Sigrid is currently unavailable, failed after {attempts} attempts")
        sys.exit(1)

    def submitUpload(self, options, systemExists):
        with tempfile.TemporaryDirectory() as tempDir:
            log("Creating upload")
            uploadPacker = SystemUploadPacker(options)
            upload = os.path.join(tempDir, "upload.zip")
            uploadPacker.prepareUpload(options.sourceDir, upload)

            log("Preparing upload")
            uploadLocation = self.obtainUploadLocation(systemExists)
            uploadUrl = uploadLocation["uploadUrl"]
            analysisId = uploadLocation["ciRunId"]
            log(f"Sigrid CI analysis ID: {analysisId}")
            log("Publishing upload" if self.publish else "Submitting upload")
            self.uploadBinaryFile(uploadUrl, upload)

            return analysisId

    def obtainUploadLocation(self, systemExists):
        path = f"/inboundresults/{self.urlPartnerName}/{self.urlCustomerName}/{self.urlSystemName}/ci/uploads/{self.API_VERSION}"
        if not systemExists:
            path += "/onboarding"
        elif self.publish:
            path += "/publish"
        if self.subsystem:
            path += "?subsystem=" + urllib.parse.quote_plus(self.subsystem)
    
        return self.retry(lambda: self.callSigridAPI(path))
        
    def validateScopeFile(self, scopeFile):
        path = f"/inboundresults/{self.urlPartnerName}/{self.urlCustomerName}/{self.urlSystemName}/ci/validate/{self.API_VERSION}"
        return self.retry(lambda: self.callSigridAPI(path, scopeFile.encode("utf8"), "application/yaml"))
        
    def validateMetadata(self, metadataFile):
        path = f"/analysis-results/sigridci/{self.urlCustomerName}/validate"
        return self.retry(lambda: self.callSigridAPI(path, metadataFile.encode("utf8"), "application/yaml"))

    def uploadBinaryFile(self, url, upload):
        self.retry(lambda: self.attemptUpload(url, upload))
        log(f"Upload successful")

    def attemptUpload(self, url, upload):
        with open(upload, "rb") as uploadRef:
            uploadRequest = urllib.request.Request(url, data=uploadRef)
            uploadRequest.method = "PUT"
            uploadRequest.add_header("Content-Type", "application/zip")
            uploadRequest.add_header("Content-Length", "%d" % os.path.getsize(upload))
            uploadRequest.add_header("x-amz-server-side-encryption", "AES256")
            urllib.request.urlopen(uploadRequest)

    def checkSystemExists(self):
        path = f"/analysis-results/sigridci/{self.urlCustomerName}/{self.urlSystemName}/{self.API_VERSION}/ci"
        return self.retry(lambda: self.callSigridAPI(path), allow404=True) != False

    def fetchAnalysisResults(self, analysisId):
        log("Waiting for analysis results")
        path = f"/analysis-results/sigridci/{self.urlCustomerName}/{self.urlSystemName}/{self.API_VERSION}/ci/results/{analysisId}"
        return self.retry(lambda: self.callSigridAPI(path), attempts=self.POLL_ATTEMPTS, allowEmpty=False)
        
    def fetchMetadata(self):
        path = f"/analysis-results/api/{self.API_VERSION}/system-metadata/{self.urlCustomerName}/{self.urlSystemName}"
        return self.retry(lambda: self.callSigridAPI(path))
        
    def fetchObjectives(self):
        path = f"/analysis-results/api/{self.API_VERSION}/objectives/{self.urlCustomerName}/{self.urlSystemName}/config"
        return self.retry(lambda: self.callSigridAPI(path))
        
    def getLandingPage(self, analysisId, target):
        targetRating = "%.1f" % target.ratings["MAINTAINABILITY"]
        return f"{self.baseURL}/{self.urlCustomerName}/{self.urlSystemName}/-/sigrid-ci/{analysisId}?targetRating={targetRating}"


class SystemUploadPacker:
    MAX_UPLOAD_SIZE_MB = 500

    DEFAULT_EXCLUDES = [
        "$tf/",
        "coverage/",
        "build/",
        "dist/",
        "node_modules/",
        "sigridci/",
        "sigrid-ci-output/",
        "target/",
        ".git/",
        ".gitattributes",
        ".gitignore",
        ".idea/",
        ".jpg",
        ".png"
    ]

    def __init__(self, options):
        self.options = options

    def prepareUpload(self, sourceDir, outputFile):
        zipFile = zipfile.ZipFile(outputFile, "w", zipfile.ZIP_DEFLATED)
        hasContents = False
        
        if self.options.includeHistory and os.path.exists(f"{sourceDir}/.git"):
            self.includeRepositoryHistory(sourceDir)

        for root, dirs, files in os.walk(sourceDir):
            for file in sorted(files):
                filePath = os.path.join(root, file)
                if file != outputFile and not self.isExcluded(filePath):
                    relativePath = os.path.relpath(os.path.join(root, file), sourceDir)
                    hasContents = True
                    if self.options.showContents:
                        log(f"Adding file to upload: {relativePath}")
                    zipFile.write(filePath, relativePath)

        zipFile.close()

        self.checkUploadContents(outputFile, hasContents)

    def checkUploadContents(self, outputFile, hasContents):
        uploadSizeBytes = os.path.getsize(outputFile)
        uploadSizeMB = max(round(uploadSizeBytes / 1024 / 1024), 1)
        log(f"Upload size is {uploadSizeMB} MB")

        if uploadSizeMB > self.MAX_UPLOAD_SIZE_MB:
            raise Exception(f"Upload exceeds maximum size of {self.MAX_UPLOAD_SIZE_MB} MB")
        elif not hasContents:
            print(f"No code found to upload, please check the directory used for --source")
            sys.exit(1)
        elif uploadSizeBytes < 50000:
            log("Warning: Upload is very small, source directory might not contain all source code")

    def isExcluded(self, filePath):
        excludePatterns = self.DEFAULT_EXCLUDES + (self.options.excludePatterns or [])
        normalizedPath = filePath.replace("\\", "/")
        for exclude in excludePatterns:
            if exclude != "" and exclude.strip() in normalizedPath:
                return True
        return False
        
    def includeRepositoryHistory(self, sourceDir):
        gitCommand = ["git", "-C", sourceDir, "--no-pager", "log", "--date=iso", "--format='@@@;%H;%an;%ae;%ad;%s'", \
                      "--numstat", "--no-merges"]
        try:
            output = subprocess.run(gitCommand, stdout=subprocess.PIPE)
            if output.returncode == 0:
                with open(f"{sourceDir}/git.log", "w") as f:
                    f.write(output.stdout.decode("utf8"))
            else:
                log("Exporting repository history failed")
        except Exception as e:
            log("Error while trying to include repository history: " + str(e))
    

class Report:
    METRICS = ["VOLUME", "DUPLICATION", "UNIT_SIZE", "UNIT_COMPLEXITY", "UNIT_INTERFACING", "MODULE_COUPLING",
               "COMPONENT_INDEPENDENCE", "COMPONENT_ENTANGLEMENT", "MAINTAINABILITY"]

    REFACTORING_CANDIDATE_METRICS = ["DUPLICATION", "UNIT_SIZE", "UNIT_COMPLEXITY", "UNIT_INTERFACING",
                                     "MODULE_COUPLING"]

    def generate(self, analysisId, feedback, args, target):
        pass

    def formatMetricName(self, metric):
        return metric.replace("_PROP", "").title().replace("_", " ")

    def formatRating(self, ratings, metric, naText="N/A"):
        if ratings.get(metric, None) == None:
            return naText
        return "%.1f" % ratings[metric]

    def formatBaseline(self, feedback):
        if not feedback.get("baseline", None):
            return "N/A"
        snapshotDate = datetime.datetime.strptime(feedback["baseline"], "%Y%m%d")
        return snapshotDate.strftime("%Y-%m-%d")

    def getSigridUrl(self, args):
        customer = urllib.parse.quote_plus(args.customer.lower())
        system = urllib.parse.quote_plus(args.system.lower())
        return f"https://sigrid-says.com/{customer}/{system}"

    def getRefactoringCandidates(self, feedback, metric):
        refactoringCandidates = feedback.get("refactoringCandidates", [])
        return [rc for rc in refactoringCandidates if rc["metric"] == metric or metric == "MAINTAINABILITY"]


class TextReport(Report):
    ANSI_BOLD = "\033[1m"
    ANSI_GREEN = "\033[92m"
    ANSI_YELLOW = "\033[33m"
    ANSI_RED = "\033[91m"
    ANSI_BLUE = "\033[96m"
    LINE_WIDTH = 89

    def __init__(self, output=sys.stdout):
        self.output = output

    def generate(self, analysisId, feedback, args, target):
        self.printHeader("Refactoring candidates")
        for metric in self.REFACTORING_CANDIDATE_METRICS:
            self.printMetric(feedback, metric)

        self.printHeader("Maintainability ratings")
        self.printTableRow(["System property", f"Baseline on {self.formatBaseline(feedback)}", \
            "New/changed code", "Target", "Overall" if args.publish else ""] )

        for metric in self.METRICS:
            if metric == "MAINTAINABILITY":
                self.printSeparator()

            row = [
                self.formatMetricName(metric),
                "(" + self.formatRating(feedback["baselineRatings"], metric) + ")",
                self.formatRating(feedback["newCodeRatings"], metric),
                str(target.ratings.get(metric, "")),
                self.formatRating(feedback["baselineRatings"], metric) if args.publish else ""
            ]

            self.printTableRow(row, self.getRatingColor(feedback, target, metric))

    def printTableRow(self, row, color=None):
        formattedRow = "%-27s%-25s%-20s%-10s%-7s" % tuple(row)
        if color:
            self.printColor(formattedRow, color)
        else:
            print(formattedRow, file=self.output)

    def printHeader(self, header):
        print("", file=self.output)
        self.printSeparator()
        print(header, file=self.output)
        self.printSeparator()

    def printSeparator(self):
        print("-" * self.LINE_WIDTH, file=self.output)

    def printMetric(self, feedback, metric):
        print("", file=self.output)
        print(self.formatMetricName(metric), file=self.output)

        refactoringCandidates = self.getRefactoringCandidates(feedback, metric)
        if len(refactoringCandidates) == 0:
            print("    None", file=self.output)
        else:
            for rc in refactoringCandidates:
                print(self.formatRefactoringCandidate(rc), file=self.output)

    def getRatingColor(self, feedback, target, metric):
        if feedback["newCodeRatings"].get(metric, None) == None or not metric in target.ratings:
            return self.ANSI_BLUE
        elif target.meetsTargetQualityForMetric(feedback, metric):
            return self.ANSI_GREEN
        else:
            return self.ANSI_RED

    def formatRefactoringCandidate(self, rc):
        category = ("(" + rc["category"] + ")").ljust(14)
        subject = rc["subject"].replace("\n", "\n" + (" " * 21)).replace("::", "\n" + (" " * 21))
        return f"    - {category} {subject}"

    def printColor(self, message, ansiPrefix):
        print(ansiPrefix + message + "\033[0m", file=self.output)
        
        
class MarkdownReport(TextReport):
    def __init__(self, apiClient):
        self.apiClient = apiClient

    def generate(self, analysisId, feedback, args, target):
        with open(os.path.abspath("sigrid-ci-output/feedback.md"), "w") as f:
            f.write("## Sigrid maintainability ratings\n")
            
            targetRating = self.formatRating(target.ratings, "MAINTAINABILITY") + " stars"
            if target.meetsQualityTargets(feedback):
                f.write(f"**\u2705 You wrote maintainable code and passed your Sigrid target of {targetRating}**\n")
            else:
                f.write(f"**\u274C Your code did not meet your Sigrid target of {targetRating} for maintainable code**\n")
            
            f.write(f"| System property | Baseline on {self.formatBaseline(feedback)} | New/changed code |\n")
            f.write(f"|-----------------|---------------------------------------------|------------------|\n")
            for metric in self.METRICS:
                fmt = "**" if metric == "MAINTAINABILITY" else ""
                baseline = "(" + self.formatRating(feedback["baselineRatings"], metric) + ")" 
                newCode = self.formatRating(feedback["newCodeRatings"], metric)
                f.write(f"| {fmt}{self.formatMetricName(metric)}{fmt} | {fmt}{baseline}{fmt} | {fmt}{newCode}{fmt} |\n")
                
            if not target.meetsQualityTargets(feedback):
                f.write("## Refactoring candidates\n")
                for metric in self.REFACTORING_CANDIDATE_METRICS:
                    relevantRefactoringCandidates = self.getRefactoringCandidates(feedback, metric)
                    if len(relevantRefactoringCandidates) > 0:
                        f.write(f"\n\n**{self.formatMetricName(metric)}**\n")
                        for rc in relevantRefactoringCandidates:
                            f.write(f"- *({rc['category']})* {self.formatRefactoringCandidateLink(rc)}\n")
                            
            sigridLink = self.getSigridUrl(args)
            landingPage = self.apiClient.getLandingPage(analysisId, target)
            f.write("----\n")
            f.write(f"**View this system in Sigrid:** [System dashboard]({sigridLink})  \n")
            f.write(f"**View this pull request in Sigrid:** [Landing page]({landingPage})  \n")
    
    def formatRefactoringCandidateLink(self, rc):
        entries = rc["subject"].split("::")[-1].split("\n")
        codeLinkBase = os.environ.get("CODE_LINK_BASE", "")
        if codeLinkBase:
            extractLabel = lambda entry: entry.replace("(", "\\(").replace(")", "\\)").strip()
            extractPath = lambda entry: entry.split(":")[0].split("(")[0].strip()
            return ", ".join([f"[{extractLabel(entry)}]({codeLinkBase}/{extractPath(entry)})" for entry in entries])
        else:
            return ", ".join([entry for entry in entries])


class StaticHtmlReport(Report):
    HTML_STAR_FULL = "&#9733;"
    HTML_STAR_EMPTY = "&#9734;"

    def generate(self, analysisId, feedback, args, target):
        with open(os.path.dirname(__file__) + "/sigridci-feedback-template.html", encoding="utf-8", mode="r") as templateRef:
            template = templateRef.read()
            template = self.renderHtmlFeedback(template, feedback, args, target)

        reportFile = os.path.abspath("sigrid-ci-output/index.html")
        writer = open(reportFile, encoding="utf-8", mode="w")
        writer.write(template)
        writer.close()

        print("")
        print("You can find the full results here:")
        print("    " + reportFile)
        print("")
        print("You can find more information about these results in Sigrid:")
        print("    " + self.getSigridUrl(args))
        print("")

    def renderHtmlFeedback(self, template, feedback, args, target):
        placeholders = {
            "CUSTOMER" : html.escape(args.customer),
            "SYSTEM" : html.escape(args.system),
            "TARGET" : "%.1f" % target.ratings["MAINTAINABILITY"],
            "LINES_OF_CODE_TOUCHED" : "%d" % feedback.get("newCodeLinesOfCode", 0),
            "BASELINE_DATE" : self.formatBaseline(feedback),
            "SIGRID_LINK" : self.getSigridUrl(args),
            "MAINTAINABILITY_PASSED" : ("passed" if target.meetsQualityTargets(feedback) else "failed")
        }

        for metric in self.METRICS:
            placeholders[f"{metric}_OVERALL"] = self.formatRating(feedback["baselineRatings"], metric)
            placeholders[f"{metric}_NEW"] = self.formatRating(feedback["newCodeRatings"], metric)
            placeholders[f"{metric}_TARGET"] = self.formatRating(target.ratings, metric, "")
            placeholders[f"{metric}_STARS_OVERALL"] = self.formatHtmlStars(feedback["baselineRatings"], metric)
            placeholders[f"{metric}_STARS_NEW"] = self.formatHtmlStars(feedback["newCodeRatings"], metric)
            placeholders[f"{metric}_PASSED"] = self.formatPassed(feedback, target, metric)
            placeholders[f"{metric}_REFACTORING_CANDIDATES"] = self.formatRefactoringCandidates(feedback, metric)

        return self.fillPlaceholders(template, placeholders)

    def fillPlaceholders(self, template, placeholders):
        for placeholder, value in placeholders.items():
            template = template.replace(f"@@@{placeholder}", value)
        return template

    def formatPassed(self, feedback, target, metric):
        if target.ratings.get(metric, None) == None:
            return ""
        return "passed" if target.meetsTargetQualityForMetric(feedback, metric) else "failed"

    def formatRefactoringCandidates(self, feedback, metric):
        refactoringCandidates = self.getRefactoringCandidates(feedback, metric)
        if len(refactoringCandidates) == 0:
            return "None"
        return "\n".join([self.formatRefactoringCandidate(rc) for rc in refactoringCandidates])

    def formatRefactoringCandidate(self, rc):
        subjectName = html.escape(rc["subject"]).replace("\n", "<br />").replace("::", "<br />")
        category = html.escape(rc["category"])
        return f"<span><em>({category})</em><div>{subjectName}</div></span>"

    def formatHtmlStars(self, ratings, metric):
        if ratings.get(metric, None) == None:
            return "N/A"
        stars = min(int(ratings[metric] + 0.5), 5)
        fullStars = stars * self.HTML_STAR_FULL
        emptyStars = (5 - stars) * self.HTML_STAR_EMPTY
        rating = self.formatRating(ratings, metric)
        return f"<strong class=\"stars{stars}\">{fullStars}{emptyStars}</strong> &nbsp; " + rating


class JUnitFormatReport(Report):
    def generate(self, analysisId, feedback, args, target):
        with open("sigrid-ci-output/sigridci-junit-format-report.xml", "w") as fileRef:
            fileRef.write(self.generateXML(feedback, target))

    def generateXML(self, feedback, target):
        dom = minidom.Document()
        testSuite = dom.createElement("testsuite")
        testSuite.setAttribute("name", "Sigrid CI")
        dom.appendChild(testSuite)

        testCase = dom.createElement("testcase")
        testCase.setAttribute("classname", "Sigrid CI")
        testCase.setAttribute("name", "Maintainability")
        testSuite.appendChild(testCase)

        failures = self.getFailures(feedback, target)
        if len(failures) > 0:
            failure = dom.createElement("failure")
            failure.appendChild(dom.createTextNode("Refactoring candidates:\n\n" + "\n".join(failures)))
            testCase.appendChild(failure)

        return dom.toprettyxml(indent="    ")

    def getFailures(self, feedback, target):
        if target.meetsQualityTargets(feedback):
            return []

        formatFailure = lambda rc: f"- {rc['subject']}\n  ({self.formatMetricName(rc['metric'])}, {rc['category']})"

        candidates = self.getRefactoringCandidates(feedback, "MAINTAINABILITY")\
            if not target.meetsTargetQualityForMetric(feedback, "MAINTAINABILITY")\
            else self.getFailedRcs(feedback, target)
        return [formatFailure(rc) for rc in candidates]

    def getFailedRcs(self, feedback, target):
        lists = [self.getRefactoringCandidates(feedback, m) for m in target.ratings
                 if not target.meetsTargetQualityForMetric(feedback, m)]
        return [item for sublist in lists for item in sublist]
                
                
class ConclusionReport(Report):
    def __init__(self, apiClient, output=sys.stdout):
        self.apiClient = apiClient
        self.output = output

    def generate(self, analysisId, feedback, args, target):
        self.printConclusionMessage(feedback, target)
        self.printLandingPage(analysisId, feedback, target)
        # If you publish(only) we never break the build
        # We can break the build when running on a branch or pull request.
        if not target.meetsQualityTargets(feedback) and not args.publish:
            sys.exit(1)
            
    def printConclusionMessage(self, feedback, target):
        asciiArt = TextReport(self.output)
<<<<<<< HEAD
        
        if target.meetsQualityTargets(feedback):
            asciiArt.printColor("\n** Sigrid CI run complete: You wrote maintainable code and passed your Sigrid target **\n", \
=======

        if feedback["newCodeRatings"].get("MAINTAINABILITY", None) == None:
            asciiArt.printColor("\n** SIGRID CI RUN COMPLETE: NO FILES CONSIDERED FOR MAINTAINABILITY WERE CHANGED **\n", \
                asciiArt.ANSI_BOLD + asciiArt.ANSI_BLUE)
        elif target.meetsQualityTargets(feedback):
            asciiArt.printColor("\n** SIGRID CI RUN COMPLETE: YOU WROTE MAINTAINABLE CODE AND REACHED THE TARGET **\n", \
>>>>>>> 9c597154
                asciiArt.ANSI_BOLD + asciiArt.ANSI_GREEN)
        else:
            asciiArt.printColor("\n** Sigrid CI run complete: Your code did not meet your Sigrid target for maintainable code **\n", \
                asciiArt.ANSI_BOLD + asciiArt.ANSI_YELLOW)
                
    def printLandingPage(self, analysisId, feedback, target):
        landingPage = self.apiClient.getLandingPage(analysisId, target)
        
        print("", file=self.output)
        print("-" * (len(landingPage) + 4), file=self.output)
        print("View your analysis results in Sigrid:", file=self.output)
        print(f"    {landingPage}", file=self.output)
        print("-" * (len(landingPage) + 4), file=self.output)
        print("", file=self.output)


class SigridCiRunner:
    SYSTEM_NAME_PATTERN = re.compile("^[a-z0-9]+(-[a-z0-9]+)*$", re.IGNORECASE)
    SYSTEM_NAME_LENGTH = range(2, 65)
    METADATA_FIELDS = [
        "displayName",
        "divisionName",
        "teamNames",
        "supplierNames",
        "lifecyclePhase",
        "inProductionSince",
        "businessCriticality",
        "targetIndustry",
        "deploymentType",
        "applicationType",
        "externalID",
        "isDevelopmentOnly",
        "remark"
    ]
    
    def loadSigridTarget(self, apiClient):
        objectives = apiClient.fetchObjectives()
        targetRating = objectives.get("NEW_CODE_QUALITY", objectives.get("MAINTAINABILITY", 3.5))
        log("Using Sigrid for target rating (%.1f stars)" % targetRating)
        return targetRating

    def run(self, apiClient, options, target, reports):
        if os.path.exists(f"{options.sourceDir}/sigrid.yml"):
            log("Found sigrid.yml in repository. Did you mean sigrid.yaml?")
            sys.exit(1)
    
        systemExists = apiClient.checkSystemExists()
        log("Found system in Sigrid" if systemExists else "System is not yet on-boarded to Sigrid")
        
        self.prepareMetadata(options)
        self.validateConfigurationFiles(apiClient, options)
        analysisId = apiClient.submitUpload(options, systemExists)

        if not systemExists:
            log(f"System '{apiClient.urlSystemName}' is on-boarded to Sigrid, and will appear in sigrid-says.com shortly")
        elif options.publishOnly:
            log("Your project's source code has been published to Sigrid")
            self.displayMetadata(apiClient, options)
        else:
            feedback = apiClient.fetchAnalysisResults(analysisId)
            self.displayMetadata(apiClient, options)

            if not os.path.exists("sigrid-ci-output"):
                os.mkdir("sigrid-ci-output")

            for report in reports:
                report.generate(analysisId, feedback, args, target)
                
    def validateConfigurationFiles(self, apiClient, options):
        scope = options.readScopeFile()
        if scope:
            self.validateConfiguration(lambda: apiClient.validateScopeFile(scope), "scope configuration file")
        
        metadataFile = options.readMetadataFile()
        if metadataFile:
            self.validateConfiguration(lambda: apiClient.validateMetadata(metadataFile), "Sigrid metadata file")
    
    def validateConfiguration(self, validationCall, configurationName):
        log(f"Validating {configurationName}")
        validationResult = validationCall()
        if validationResult["valid"]:
            log("Validation passed")
        else:
            log("-" * 80)
            log(f"Invalid {configurationName}:")
            for note in validationResult["notes"]:
                log(f"    - {note}")
            log("-" * 80)
            sys.exit(1)
            
    def displayMetadata(self, apiClient, options):
        if options.readMetadataFile() == None:
            print("")
            print("Sigrid metadata for this system:")
            for key, value in apiClient.fetchMetadata().items():
                if value:
                    print(f"    {key}:".ljust(20) + str(value))
                    
    def prepareMetadata(self, options):
        getMetadataValue = lambda field: os.environ.get(field.lower(), "")
        metadata = {field: getMetadataValue(field) for field in self.METADATA_FIELDS if getMetadataValue(field)}
        
        if len(metadata) > 0:
            if options.readMetadataFile() != None:
                raise Exception("Cannot add metadata using environment variables if metadata YAML file is already used")
            
            with open(f"{options.sourceDir}/sigrid-metadata.yaml", "w") as writer:
                writer.write("metadata:\n")
                for name, value in metadata.items():
                    formattedValue = f"[\"{value}\"]" if name in ["teamNames", "supplierNames"] else f"\"{value}\""
                    writer.write(f"  {name}: {formattedValue}\n")
                
    def isValidSystemName(self, customerName, systemName):
        return self.SYSTEM_NAME_PATTERN.match(systemName) and \
            len(systemName) >= self.SYSTEM_NAME_LENGTH.start and \
            (len(systemName) + len(customerName) + 1) in self.SYSTEM_NAME_LENGTH


if __name__ == "__main__":
    parser = argparse.ArgumentParser()
    parser.add_argument("--partner", type=str, default="sig")
    parser.add_argument("--customer", type=str)
    parser.add_argument("--system", type=str)
    parser.add_argument("--source", type=str)
    parser.add_argument("--targetquality", type=str, default="sigrid")
    parser.add_argument("--publish", action="store_true")
    parser.add_argument("--publishonly", action="store_true")
    parser.add_argument("--exclude", type=str, default="")
    parser.add_argument("--subsystem", type=str, default="")
    parser.add_argument("--showupload", action="store_true")
    parser.add_argument("--include-history", action="store_true")
    parser.add_argument("--sigridurl", type=str, default="https://sigrid-says.com")
    # Dummy argument used when passing false to boolean arguments.
    # BooleanOptionalAction would solve this, but requires Python 3.9+.
    parser.add_argument("--dummy", action="store_true")
    args = parser.parse_args()

    if args.customer == None or args.system == None or args.source == None:
        parser.print_help()
        sys.exit(1)

    if sys.version_info.major == 2 or sys.version_info.minor < 7:
        print("Sigrid CI requires Python 3.7 or higher")
        sys.exit(1)

    if not "SIGRID_CI_TOKEN" in os.environ:
        print("Missing required environment variable SIGRID_CI_TOKEN")
        sys.exit(1)

    if not os.path.exists(args.source):
        print("Source code directory not found: " + args.source)
        sys.exit(1)

    log("Starting Sigrid CI")
    
    options = UploadOptions(args.source, args.exclude.split(","), args.include_history, args.subsystem, args.showupload, args.publishonly)
    apiClient = SigridApiClient(args)
    reports = [TextReport(), MarkdownReport(apiClient), StaticHtmlReport(), JUnitFormatReport(), ConclusionReport(apiClient)]

    runner = SigridCiRunner()
    
    if not runner.isValidSystemName(args.customer, args.system):
        maxNameLength = runner.SYSTEM_NAME_LENGTH.stop - (len(args.customer) + 1)
        print(f"Invalid system name, system name should match '{runner.SYSTEM_NAME_PATTERN.pattern}' "
              f"and be {runner.SYSTEM_NAME_LENGTH.start} to {maxNameLength} characters long (inclusive).")
        sys.exit(1)
        
    targetRating = runner.loadSigridTarget(apiClient) if args.targetquality == "sigrid" else float(args.targetquality)
    target = TargetQuality(options.readScopeFile() or "", targetRating)
    runner.run(apiClient, options, target, reports)<|MERGE_RESOLUTION|>--- conflicted
+++ resolved
@@ -581,21 +581,15 @@
             
     def printConclusionMessage(self, feedback, target):
         asciiArt = TextReport(self.output)
-<<<<<<< HEAD
-        
-        if target.meetsQualityTargets(feedback):
-            asciiArt.printColor("\n** Sigrid CI run complete: You wrote maintainable code and passed your Sigrid target **\n", \
-=======
-
+        
         if feedback["newCodeRatings"].get("MAINTAINABILITY", None) == None:
-            asciiArt.printColor("\n** SIGRID CI RUN COMPLETE: NO FILES CONSIDERED FOR MAINTAINABILITY WERE CHANGED **\n", \
+            asciiArt.printColor("\n** Sigrid CI run complete: No files relevant for maintainability were changed **\n",
                 asciiArt.ANSI_BOLD + asciiArt.ANSI_BLUE)
         elif target.meetsQualityTargets(feedback):
-            asciiArt.printColor("\n** SIGRID CI RUN COMPLETE: YOU WROTE MAINTAINABLE CODE AND REACHED THE TARGET **\n", \
->>>>>>> 9c597154
+            asciiArt.printColor("\n** Sigrid CI run complete: You wrote maintainable code and passed your Sigrid target **\n",
                 asciiArt.ANSI_BOLD + asciiArt.ANSI_GREEN)
         else:
-            asciiArt.printColor("\n** Sigrid CI run complete: Your code did not meet your Sigrid target for maintainable code **\n", \
+            asciiArt.printColor("\n** Sigrid CI run complete: Your code did not meet your Sigrid target for maintainable code **\n",
                 asciiArt.ANSI_BOLD + asciiArt.ANSI_YELLOW)
                 
     def printLandingPage(self, analysisId, feedback, target):
