--- conflicted
+++ resolved
@@ -73,13 +73,8 @@
         value = feedback["newCodeRatings"].get(metric, None)
         targetRating = self.ratings.get(metric, None)
         return value == None or targetRating == None or value >= targetRating
-<<<<<<< HEAD
         
     def meetsQualityTargets(self, feedback):
-=======
-
-    def meetsOverallQualityTarget(self, feedback):
->>>>>>> a525ff85
         return all(self.meetsTargetQualityForMetric(feedback, metric) for metric in self.ratings)
 
 
@@ -533,13 +528,8 @@
 class ExitCodeReport(Report):
     def generate(self, feedback, args, target):
         asciiArt = TextReport()
-<<<<<<< HEAD
         
         if target.meetsQualityTargets(feedback):
-=======
-
-        if target.meetsOverallQualityTarget(feedback):
->>>>>>> a525ff85
             asciiArt.printColor("\n** SIGRID CI RUN COMPLETE: YOU WROTE MAINTAINABLE CODE AND REACHED THE TARGET **\n", \
                 asciiArt.ANSI_BOLD + asciiArt.ANSI_GREEN)
         else:
