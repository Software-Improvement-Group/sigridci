--- conflicted
+++ resolved
@@ -16,11 +16,6 @@
 import re
 from dataclasses import dataclass, field
 from enum import Enum
-<<<<<<< HEAD
-from typing import List
-=======
-from typing import Union
->>>>>>> 199be0ae
 
 
 class RunMode(Enum):
