name: unittests
on: [push, pull_request]
jobs:
  unittests:
    name: "Python unit tests"
    runs-on: ubuntu-latest
    steps:
      - name: "Check out repository"
        uses: actions/checkout@v4
      - run: "pip3 install -r test/requirements.txt --user"
      - run: "python3 -m unittest"
      - run: "importchecker sigridci"
<<<<<<< HEAD
  compatibility-check:
    name: "Python compatibility check"
    runs-on: ubuntu-latest
    strategy:
      matrix:
        python-version: ["3.9", "3.13"]
    steps:
      - name: "Check out repository"
        uses: actions/checkout@v4
      - name: "Set up Python ${{ matrix.python-version }}"
        uses: actions/setup-python@v4
        with:
          python-version: ${{ matrix.python-version }}
      - name: "Check compatibility with Python version"
        run: |
          python -m compileall -f sigridci
          cd sigridci && python -c "import sigridci; print('Import successful for Python ${{ matrix.python-version }}')"
=======
  feedback_smoketest:
    name: "Sigrid CI on-premise smoke test"
    runs-on: ubuntu-latest
    steps:
      - name: "Check out repository"
        uses: actions/checkout@v4
      - run: >
          python3 sigridci/sigridci_feedback.py \
            --customer example \
            --system junit \
            --capability maintainability \
            --analysisresults test/testdata/maintainability.json
          cat sigrid-ci-output/feedback.md
>>>>>>> e9e7be5d
<|MERGE_RESOLUTION|>--- conflicted
+++ resolved
@@ -10,7 +10,19 @@
       - run: "pip3 install -r test/requirements.txt --user"
       - run: "python3 -m unittest"
       - run: "importchecker sigridci"
-<<<<<<< HEAD
+  feedback_smoketest:
+    name: "Sigrid CI on-premise smoke test"
+    runs-on: ubuntu-latest
+    steps:
+      - name: "Check out repository"
+        uses: actions/checkout@v4
+      - run: >
+          python3 sigridci/sigridci_feedback.py \
+            --customer example \
+            --system junit \
+            --capability maintainability \
+            --analysisresults test/testdata/maintainability.json
+          cat sigrid-ci-output/feedback.md
   compatibility-check:
     name: "Python compatibility check"
     runs-on: ubuntu-latest
@@ -27,19 +39,4 @@
       - name: "Check compatibility with Python version"
         run: |
           python -m compileall -f sigridci
-          cd sigridci && python -c "import sigridci; print('Import successful for Python ${{ matrix.python-version }}')"
-=======
-  feedback_smoketest:
-    name: "Sigrid CI on-premise smoke test"
-    runs-on: ubuntu-latest
-    steps:
-      - name: "Check out repository"
-        uses: actions/checkout@v4
-      - run: >
-          python3 sigridci/sigridci_feedback.py \
-            --customer example \
-            --system junit \
-            --capability maintainability \
-            --analysisresults test/testdata/maintainability.json
-          cat sigrid-ci-output/feedback.md
->>>>>>> e9e7be5d
+          cd sigridci && python -c "import sigridci; print('Import successful for Python ${{ matrix.python-version }}')"