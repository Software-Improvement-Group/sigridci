--- conflicted
+++ resolved
@@ -16,14 +16,10 @@
 from tempfile import NamedTemporaryFile, mkdtemp
 from unittest import TestCase
 
-<<<<<<< HEAD
-=======
-from sigridci.sigridci.azure_pull_request_report import AzurePullRequestReport
-from sigridci.sigridci.markdown_report import MarkdownReport
->>>>>>> 02c016a2
 from sigridci.sigridci.objective import ObjectiveStatus
 from sigridci.sigridci.publish_options import PublishOptions, RunMode
 from sigridci.sigridci.reports.azure_pull_request_report import AzurePullRequestReport
+from sigridci.sigridci.reports.maintainability_markdown_report import MaintainabilityMarkdownReport
 
 
 class AzurePullRequestReportTest(TestCase):
@@ -57,7 +53,7 @@
         with open(f"{tempDir}/feedback.md", "w") as f:
             # Use the *actual* Markdown report so we're sure we can handle
             # any layout changes.
-            markdownReport = MarkdownReport()
+            markdownReport = MaintainabilityMarkdownReport()
             f.write(markdownReport.renderMarkdown("1234", feedback, options))
 
         mockAzureResponse = {
