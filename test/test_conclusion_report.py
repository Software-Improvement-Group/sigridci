# Copyright Software Improvement Group
#
# Licensed under the Apache License, Version 2.0 (the "License");
# you may not use this file except in compliance with the License.
# You may obtain a copy of the License at
# 
#     http://www.apache.org/licenses/LICENSE-2.0
#
# Unless required by applicable law or agreed to in writing, software
# distributed under the License is distributed on an "AS IS" BASIS,
# WITHOUT WARRANTIES OR CONDITIONS OF ANY KIND, either express or implied.
# See the License for the specific language governing permissions and
# limitations under the License.

import io
import os
import types
import unittest
from sigridci.sigridci import ConclusionReport, Report, SigridApiClient, TargetQuality


class ConclusionReportTest(unittest.TestCase):
    maxDiff = None

    def testDisplayLandingPageFromClient(self):
        feedback = {
            "baseline": "20220110",
            "baselineRatings": {"DUPLICATION": 4.0, "UNIT_SIZE": 4.0, "MAINTAINABILITY": 4.0},
            "newCodeRatings": {"DUPLICATION": 5.0, "UNIT_SIZE": 2.0, "MAINTAINABILITY": 3.0},
            "overallRatings": {"DUPLICATION": 4.5, "UNIT_SIZE": 3.0, "MAINTAINABILITY": 3.5},
            "refactoringCandidates": []
        }
    
        args = types.SimpleNamespace(partner="sig", customer="aap", system="noot", publish=True, \
            sigridurl="https://example-sigrid.com")
        target = TargetQuality("", 5.0)
        apiClient = SigridApiClient(args)
        buffer = io.StringIO()
        
        report = ConclusionReport(apiClient, buffer)
        report.generate("1234", feedback, args, target)
        
        expected = """
\033[1m\033[33m
** SIGRID CI RUN COMPLETE: THE CODE YOU WROTE DID NOT MEET THE TARGET FOR MAINTAINABLE CODE **
\033[0m

-------------------------------------------------------------------------
View your analysis results in Sigrid:
    https://example-sigrid.com/aap/noot/-/sigrid-ci/1234?targetRating=5.0
-------------------------------------------------------------------------
        """
                
        self.assertEqual(buffer.getvalue().strip(), expected.strip())

<<<<<<< HEAD
    def testSigridLinkIsLowercase(self):
        args = types.SimpleNamespace(partner="sig", customer="Aap", system="NOOT", publish=True, \
            sigridurl="https://example-sigrid.com")
        report = ConclusionReport(SigridApiClient(args), io.StringIO())
        
        self.assertEqual(report.getSigridUrl(args), "https://sigrid-says.com/aap/noot")
        
=======
    def testSpecialTextIfNoCodeChanged(self):
        feedback = {
            "baseine": "20220110",
            "baselineRatings": {"DUPLICATION": 4.0, "UNIT_SIZE": 4.0, "MAINTAINABILITY": 4.0},
            "newCodeRatings": {"MAINTAINABILITY": None},
            "overallRatings": {"DUPLICATION": 4.5, "UNIT_SIZE": 3.0, "MAINTAINABILITY": 3.5},
            "refactoringCandidates": []
        }
    
        args = types.SimpleNamespace(partner="sig", customer="aap", system="noot", publish=True, \
            sigridurl="https://example-sigrid.com")
        target = TargetQuality("", 5.0)
        apiClient = SigridApiClient(args)
        buffer = io.StringIO()
        
        report = ConclusionReport(apiClient, buffer)
        report.generate("1234", feedback, args, target)
        
        expected = """
\033[1m\033[96m
** SIGRID CI RUN COMPLETE: NO FILES CONSIDERED FOR MAINTAINABILITY WERE CHANGED **
\033[0m

-------------------------------------------------------------------------
View your analysis results in Sigrid:
    https://example-sigrid.com/aap/noot/-/sigrid-ci/1234?targetRating=5.0
-------------------------------------------------------------------------
        """
                
        self.assertEqual(buffer.getvalue().strip(), expected.strip())
>>>>>>> 8dd20377
<|MERGE_RESOLUTION|>--- conflicted
+++ resolved
@@ -53,7 +53,6 @@
                 
         self.assertEqual(buffer.getvalue().strip(), expected.strip())
 
-<<<<<<< HEAD
     def testSigridLinkIsLowercase(self):
         args = types.SimpleNamespace(partner="sig", customer="Aap", system="NOOT", publish=True, \
             sigridurl="https://example-sigrid.com")
@@ -61,7 +60,6 @@
         
         self.assertEqual(report.getSigridUrl(args), "https://sigrid-says.com/aap/noot")
         
-=======
     def testSpecialTextIfNoCodeChanged(self):
         feedback = {
             "baseine": "20220110",
@@ -91,5 +89,4 @@
 -------------------------------------------------------------------------
         """
                 
-        self.assertEqual(buffer.getvalue().strip(), expected.strip())
->>>>>>> 8dd20377
+        self.assertEqual(buffer.getvalue().strip(), expected.strip())