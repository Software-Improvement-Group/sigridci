--- conflicted
+++ resolved
@@ -33,8 +33,4 @@
             historyEntries = f.read().strip().split("\n")
             
         self.assertEquals(historyEntries[0],
-<<<<<<< HEAD
-          "'@@@;f59c21c9de5bee332d51cea5caef4b2500ea100e;Michiel Cuijpers;m.cuijpers@sig.eu;2023-08-15 13:57:07 +0200;Create sigrid-publish.yml'")
-=======
-            "'@@@;f59c21c9de5bee332d51cea5caef4b2500ea100e;Michiel Cuijpers;m.cuijpers@sig.eu;2023-08-15 13:57:07 +0200;Create sigrid-publish.yml'")
->>>>>>> d16f1532
+            "'@@@;f59c21c9de5bee332d51cea5caef4b2500ea100e;Michiel Cuijpers;m.cuijpers@sig.eu;2023-08-15 13:57:07 +0200;Create sigrid-publish.yml'")