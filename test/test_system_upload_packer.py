--- conflicted
+++ resolved
@@ -111,7 +111,6 @@
         uploadPacker.prepareUpload(outputFile)
 
         self.assertEqual(os.path.exists(outputFile), True)
-<<<<<<< HEAD
         self.assertEqual(ZipFile(outputFile).namelist(), ["a.py", "c/c.py"])
 
     def testEmptyStringExcludePattern(self):
@@ -201,9 +200,6 @@
         self.assertEqual(os.path.exists(outputFile), True)
         self.assertEqual(ZipFile(outputFile).namelist(), ["b/b.py", "b/c/c.py"])
 
-=======
-        self.assertEqual(ZipFile(outputFile).namelist(), ["a.py"])
->>>>>>> 647c45e3
         
     def testIncludeGitHistory(self):
         tempDir = tempfile.mkdtemp()
